#ifndef DUNE_FEM_SCHEMES_GALERKIN_HH
#define DUNE_FEM_SCHEMES_GALERKIN_HH

#include <cstddef>

#include <tuple>
#include <type_traits>
#include <utility>
#include <vector>

#include <dune/common/ftraits.hh>

#include <dune/grid/common/rangegenerators.hh>

#include <dune/fem/function/localfunction/temporary.hh>
#include <dune/fem/operator/common/automaticdifferenceoperator.hh>
#include <dune/fem/operator/common/differentiableoperator.hh>
#include <dune/fem/operator/common/operator.hh>
#include <dune/fem/operator/common/stencil.hh>
#include <dune/fem/operator/common/temporarylocalmatrix.hh>
#include <dune/fem/quadrature/cachingquadrature.hh>
#include <dune/fem/quadrature/intersectionquadrature.hh>

#include <dune/fem/schemes/solver.hh>

namespace Dune
{

  namespace Fem
  {

    namespace Impl
    {

      // GalerkinOperator
      // ----------------

      template< class DiscreteFunctionSpace >
      struct GalerkinOperator
      {
        typedef DiscreteFunctionSpace DiscreteFunctionSpaceType;

        typedef typename DiscreteFunctionSpaceType::GridPartType GridPartType;
        typedef typename GridPartType::template Codim< 0 >::EntityType EntityType;

        typedef typename DiscreteFunctionSpaceType::RangeFieldType RangeFieldType;
        typedef typename DiscreteFunctionSpaceType::RangeType RangeType;
        typedef typename DiscreteFunctionSpaceType::JacobianRangeType JacobianRangeType;

        typedef typename DiscreteFunctionSpaceType::DomainType DomainType;

      private:
        typedef CachingQuadrature< GridPartType, 0 > InteriorQuadratureType;
        typedef QuadraturePointWrapper< InteriorQuadratureType > InteriorQuadraturePointType;

        typedef CachingQuadrature< GridPartType, 1 > SurfaceQuadratureType;
        typedef QuadraturePointWrapper< SurfaceQuadratureType > SurfaceQuadraturePointType;

        typedef std::tuple< RangeType, JacobianRangeType > ValueType;
        typedef std::tuple< std::vector< RangeType >, std::vector< JacobianRangeType > > ValueVectorType;

        template< class LocalFunction, class Point >
        static ValueType value ( const LocalFunction &u, const Point &x )
        {
          ValueType value;
          u.evaluate( x, std::get< 0 >( value ) );
          u.jacobian( x, std::get< 1 >( value ) );
          return value;
        }

        template< class Basis, class Point >
        static void values ( const Basis &basis, const Point &x, ValueVectorType &phi )
        {
          basis.evaluateAll( x, std::get< 0 >( phi ) );
          basis.jacobianAll( x, std::get< 1 >( phi ) );
        }

        // interior integrand

      private:
        template< class Integrands >
        static std::true_type chkHasInteriorIntegrand ( const Integrands &, decltype( std::declval< const Integrands & >().interior( std::declval< const InteriorQuadraturePointType & >(), std::declval< const ValueType & >() ) ) * = nullptr );

        static std::false_type chkHasInteriorIntegrand ( ... );

        template< class Integrands, std::enable_if_t< std::is_same< decltype( std::declval< const Integrands & >().hasInterior() ), bool >::value, int > = 0 >
        static std::true_type chkHasInteriorIntegrandCheck ( const Integrands & );

        static std::false_type chkHasInteriorIntegrandCheck ( ... );

      public:
        template< class Integrands >
        struct HasInteriorIntegrand
          : public decltype( chkHasInteriorIntegrand( std::declval< const Integrands & >() ) )
        {};

        template< class Integrands >
        struct HasInteriorIntegrandCheck
          : public decltype( chkHasInteriorIntegrandCheck( std::declval< const Integrands & >() ) )
        {};

        template< class Integrands, std::enable_if_t< HasInteriorIntegrandCheck< Integrands >::value, int > = 0 >
        static bool hasInteriorIntegrand ( const Integrands &integrands )
        {
          return integrands.hasInterior();
        }

        template< class Integrands, std::enable_if_t< !HasInteriorIntegrandCheck< Integrands >::value, int > = 0 >
        static bool hasInteriorIntegrand ( const Integrands &integrands )
        {
          return HasInteriorIntegrand< Integrands >::value;
        }

        template< class Integrands, class W, std::enable_if_t< HasInteriorIntegrand< Integrands >::value, int > = 0 >
        static void addInteriorIntegrand ( const Integrands &integrands, const InteriorQuadraturePointType &qp, const RangeFieldType &weight, const ValueType &u, W &w )
        {
          ValueType integrand = integrands.interior( qp, u );
          std::get< 0 >( integrand ) *= weight;
          std::get< 1 >( integrand ) *= weight;
          w.axpy( qp, std::get< 0 >( integrand ), std::get< 1 >( integrand ) );
        }

        template< class Integrands, class W, std::enable_if_t< !HasInteriorIntegrand< Integrands >::value, int > = 0 >
        static void addInteriorIntegrand ( const Integrands &integrands, const InteriorQuadraturePointType &qp, const RangeFieldType &weight, const ValueType &u, W &w )
        {}

        template< class Integrands, class J, std::enable_if_t< HasInteriorIntegrand< Integrands >::value, int > = 0 >
        static void addLinearizedInteriorIntegrand ( const Integrands &integrands, const InteriorQuadraturePointType &qp, const RangeFieldType &weight, const ValueType &u, const ValueVectorType &phi, std::size_t cols, J &j )
        {
          auto integrand = integrands.linearizedInterior( qp, u );
          for( std::size_t col = 0; col < cols; ++col )
          {
            ValueType intPhi = integrand( std::make_tuple( std::get< 0 >( phi )[ col ], std::get< 1 >( phi )[ col ] ) );
            j.column( col ).axpy( std::get< 0 >( phi ), std::get< 1 >( phi ), std::get< 0 >( intPhi ), std::get< 1 >( intPhi ), weight );
          }
        }

        template< class Integrands, class J, std::enable_if_t< !HasInteriorIntegrand< Integrands >::value, int > = 0 >
        static void addLinearizedInteriorIntegrand ( const Integrands &integrands, const InteriorQuadraturePointType &qp, const RangeFieldType &weight, const ValueType &u, const ValueVectorType &phi, std::size_t cols, J &j )
        {}

        // boundary integrand

      private:
        template< class Integrands >
        static std::true_type chkHasBoundaryIntegrand ( const Integrands &, decltype( std::declval< const Integrands & >().boundary( std::declval< const SurfaceQuadraturePointType & >(), std::declval< const ValueType & >() ) ) * = nullptr );

        static std::false_type chkHasBoundaryIntegrand ( ... );

        template< class Integrands, std::enable_if_t< std::is_same< decltype( std::declval< const Integrands & >().hasBoundary() ), bool >::value, int > = 0 >
        static std::true_type chkHasBoundaryIntegrandCheck ( const Integrands & );

        static std::false_type chkHasBoundaryIntegrandCheck ( ... );

      public:
        template< class Integrands >
        struct HasBoundaryIntegrand
          : public decltype( chkHasBoundaryIntegrand( std::declval< const Integrands & >() ) )
        {};

        template< class Integrands >
        struct HasBoundaryIntegrandCheck
          : public decltype( chkHasBoundaryIntegrandCheck( std::declval< const Integrands & >() ) )
        {};

        template< class Integrands, std::enable_if_t< HasBoundaryIntegrandCheck< Integrands >::value, int > = 0 >
        static bool hasBoundaryIntegrand ( const Integrands &integrands )
        {
          return integrands.hasBoundary();
        }

        template< class Integrands, std::enable_if_t< !HasBoundaryIntegrandCheck< Integrands >::value, int > = 0 >
        static bool hasBoundaryIntegrand ( const Integrands &integrands )
        {
          return HasBoundaryIntegrand< Integrands >::value;
        }

        template< class Integrands, class W, std::enable_if_t< HasBoundaryIntegrand< Integrands >::value, int > = 0 >
        static void addBoundaryIntegrand ( const Integrands &integrands, const SurfaceQuadraturePointType &qp, const RangeFieldType &weight, const ValueType &u, W &w )
        {
          ValueType integrand = integrands.boundary( qp, u );
          std::get< 0 >( integrand ) *= weight;
          std::get< 1 >( integrand ) *= weight;
          w.axpy( qp, std::get< 0 >( integrand ), std::get< 1 >( integrand ) );
        }

        template< class Integrands, class W, std::enable_if_t< !HasBoundaryIntegrand< Integrands >::value, int > = 0 >
        static void addBoundaryIntegrand ( const Integrands &integrands, const SurfaceQuadraturePointType &qp, const RangeFieldType &weight, const ValueType &u, W &w )
        {}

        template< class Integrands, class J, std::enable_if_t< HasBoundaryIntegrand< Integrands >::value, int > = 0 >
        static void addLinearizedBoundaryIntegrand ( const Integrands &integrands, const SurfaceQuadraturePointType &qp, const RangeFieldType &weight, const ValueType &u, const ValueVectorType &phi, std::size_t cols, J &j )
        {
          auto integrand = integrands.linearizedBoundary( qp, u );
          for( std::size_t col = 0; col < cols; ++col )
          {
            ValueType intPhi = integrand( std::make_tuple( std::get< 0 >( phi )[ col ], std::get< 1 >( phi )[ col ] ) );
            j.column( col ).axpy( std::get< 0 >( phi ), std::get< 1 >( phi ), std::get< 0 >( intPhi ), std::get< 1 >( intPhi ), weight );
          }
        }

        template< class Integrands, class J, std::enable_if_t< !HasBoundaryIntegrand< Integrands >::value, int > = 0 >
        static void addLinearizedBoundaryIntegrand ( const Integrands &integrands, const SurfaceQuadraturePointType &qp, const RangeFieldType &weight, const ValueType &u, const ValueVectorType &phi, std::size_t cols, J &j )
        {}

        // skeleton integrand

      private:
        template< class Integrands >
        static std::true_type chkHasSkeletonIntegrand ( const Integrands &, decltype( std::declval< const Integrands & >().skeleton( std::declval< const SurfaceQuadraturePointType & >(), std::declval< const ValueType & >(), std::declval< const SurfaceQuadraturePointType & >(), std::declval< const ValueType & >() ) ) * = nullptr );

        static std::false_type chkHasSkeletonIntegrand ( ... );

        template< class Integrands, std::enable_if_t< std::is_same< decltype( std::declval< const Integrands & >().hasSkeleton() ), bool >::value, int > = 0 >
        static std::true_type chkHasSkeletonIntegrandCheck ( const Integrands & );

        static std::false_type chkHasSkeletonIntegrandCheck ( ... );

      public:
        template< class Integrands >
        struct HasSkeletonIntegrand
          : public decltype( chkHasSkeletonIntegrand( std::declval< const Integrands & >() ) )
        {};

        template< class Integrands >
        struct HasSkeletonIntegrandCheck
          : public decltype( chkHasSkeletonIntegrandCheck( std::declval< const Integrands & >() ) )
        {};

        template< class Integrands, std::enable_if_t< HasSkeletonIntegrandCheck< Integrands >::value, int > = 0 >
        static bool hasSkeletonIntegrand ( const Integrands &integrands )
        {
          return integrands.hasSkeleton();
        }

        template< class Integrands, std::enable_if_t< !HasSkeletonIntegrandCheck< Integrands >::value, int > = 0 >
        static bool hasSkeletonIntegrand ( const Integrands &integrands )
        {
          return HasSkeletonIntegrand< Integrands >::value;
        }

        template< class Integrands, class QP, class W, std::enable_if_t< HasSkeletonIntegrand< Integrands >::value, int > = 0 >
        static void addSkeletonIntegrand ( const Integrands &integrands, const QP &qpIn, const QP &qpOut, const RangeFieldType &weight, const ValueType &uIn, const ValueType &uOut, W &wIn )
        {
          std::pair< ValueType, ValueType > integrand = integrands.skeleton( qpIn, uIn, qpOut, uOut );
          std::get< 0 >( integrand.first ) *= weight;
          std::get< 1 >( integrand.first ) *= weight;
          wIn.axpy( qpIn, std::get< 0 >( integrand.first ), std::get< 1 >( integrand.first ) );
        }

        template< class Integrands, class QP, class W, std::enable_if_t< HasSkeletonIntegrand< Integrands >::value, int > = 0 >
        static void addSkeletonIntegrand ( const Integrands &integrands, const QP &qpIn, const QP &qpOut, const RangeFieldType &weight, const ValueType &uIn, const ValueType &uOut, W &wIn, W &wOut )
        {
          std::pair< ValueType, ValueType > integrand = integrands.skeleton( qpIn, uIn, qpOut, uOut );
          std::get< 0 >( integrand.first ) *= weight;
          std::get< 1 >( integrand.first ) *= weight;
          wIn.axpy( qpIn, std::get< 0 >( integrand.first ), std::get< 1 >( integrand.first ) );
          std::get< 0 >( integrand.second ) *= weight;
          std::get< 1 >( integrand.second ) *= weight;
          wOut.axpy( qpOut, std::get< 0 >( integrand.second ), std::get< 1 >( integrand.second ) );
        }

        template< class Integrands, class QP, class W, std::enable_if_t< !HasSkeletonIntegrand< Integrands >::value, int > = 0 >
        static void addSkeletonIntegrand ( const Integrands &integrands, const QP &qpIn, const QP &qpOut, const RangeFieldType &weight, const ValueType &uIn, const ValueType &uOut, W &wIn )
        {}

        template< class Integrands, class QP, class W, std::enable_if_t< !HasSkeletonIntegrand< Integrands >::value, int > = 0 >
        static void addSkeletonIntegrand ( const Integrands &integrands, const QP &qpIn, const QP &qpOut, const RangeFieldType &weight, const ValueType &uIn, const ValueType &uOut, W &wIn, W &wOut )
        {}

        template< class Integrands, class QP, class J, std::enable_if_t< HasSkeletonIntegrand< Integrands >::value, int > = 0 >
        static void addLinearizedSkeletonIntegrand ( const Integrands &integrands, const QP &qpIn, const QP &qpOut, const RangeFieldType &weight, const ValueType &uIn, const ValueType &uOut, const ValueVectorType &phiIn, std::size_t colsIn, const ValueVectorType &phiOut, std::size_t colsOut, J &jInIn, J &jOutIn )
        {
          auto integrand = integrands.linearizedSkeleton( qpIn, uIn, qpOut, uOut );
          for( std::size_t col = 0; col < colsIn; ++col )
          {
            std::pair< ValueType, ValueType > intPhi = integrand.first( std::make_tuple( std::get< 0 >( phiIn )[ col ], std::get< 1 >( phiIn )[ col ] ) );
            jInIn.column( col ).axpy( std::get< 0 >( phiIn ), std::get< 1 >( phiIn ), std::get< 0 >( intPhi.first ), std::get< 1 >( intPhi.first ), weight );
          }
          for( std::size_t col = 0; col < colsOut; ++col )
          {
            std::pair< ValueType, ValueType > intPhi = integrand.second( std::make_tuple( std::get< 0 >( phiOut )[ col ], std::get< 1 >( phiOut )[ col ] ) );
            jOutIn.column( col ).axpy( std::get< 0 >( phiIn ), std::get< 1 >( phiIn ), std::get< 0 >( intPhi.first ), std::get< 1 >( intPhi.first ), weight );
          }
        }

        template< class Integrands, class QP, class J, std::enable_if_t< HasSkeletonIntegrand< Integrands >::value, int > = 0 >
        static void addLinearizedSkeletonIntegrand ( const Integrands &integrands, const QP &qpIn, const QP &qpOut, const RangeFieldType &weight, const ValueType &uIn, const ValueType &uOut, const ValueVectorType &phiIn, std::size_t colsIn, const ValueVectorType &phiOut, std::size_t colsOut, J &jInIn, J &jOutIn, J &jInOut, J &jOutOut )
        {
          auto integrand = integrands.linearizedSkeleton( qpIn, uIn, qpOut, uOut );
          for( std::size_t col = 0; col < colsIn; ++col )
          {
            std::pair< ValueType, ValueType > intPhi = integrand.first( std::make_tuple( std::get< 0 >( phiIn )[ col ], std::get< 1 >( phiIn )[ col ] ) );
            jInIn.column( col ).axpy( std::get< 0 >( phiIn ), std::get< 1 >( phiIn ), std::get< 0 >( intPhi.first ), std::get< 1 >( intPhi.first ), weight );
            jInOut.column( col ).axpy( std::get< 0 >( phiOut ), std::get< 1 >( phiOut ), std::get< 0 >( intPhi.second ), std::get< 1 >( intPhi.second ), weight );
          }
          for( std::size_t col = 0; col < colsOut; ++col )
          {
            std::pair< ValueType, ValueType > intPhi = integrand.second( std::make_tuple( std::get< 0 >( phiOut )[ col ], std::get< 1 >( phiOut )[ col ] ) );
            jOutIn.column( col ).axpy( std::get< 0 >( phiIn ), std::get< 1 >( phiIn ), std::get< 0 >( intPhi.first ), std::get< 1 >( intPhi.first ), weight );
            jOutOut.column( col ).axpy( std::get< 0 >( phiOut ), std::get< 1 >( phiOut ), std::get< 0 >( intPhi.second ), std::get< 1 >( intPhi.second ), weight );
          }
        }

        template< class Integrands, class QP, class J, std::enable_if_t< !HasSkeletonIntegrand< Integrands >::value, int > = 0 >
        static void addLinearizedSkeletonIntegrand ( const Integrands &integrands, const QP &qpIn, const QP &qpOut, const RangeFieldType &weight, const ValueType &uIn, const ValueType &uOut, const ValueVectorType &phiIn, std::size_t colsIn, const ValueVectorType &phiOut, std::size_t colsOut, J &jInIn, J &jOutIn )
        {}

        template< class Integrands, class QP, class J, std::enable_if_t< !HasSkeletonIntegrand< Integrands >::value, int > = 0 >
        static void addLinearizedSkeletonIntegrand ( const Integrands &integrands, const QP &qpIn, const QP &qpOut, const RangeFieldType &weight, const ValueType &uIn, const ValueType &uOut, const ValueVectorType &phiIn, std::size_t colsIn, const ValueVectorType &phiOut, std::size_t colsOut, J &jInIn, J &jOutIn, J &jInOut, J &jOutOut )
        {}

        // interior integral

        template< class Integrands, class U, class W >
        void addInteriorIntegral ( Integrands &integrands, const U &u, W &w ) const
        {
          if( !integrands.init( u.entity() ) )
            return;

          const auto geometry = u.entity().geometry();
          for( const InteriorQuadraturePointType qp : InteriorQuadratureType( u.entity(), 2*w.order() ) )
          {
            const RangeFieldType weight = qp.weight() * geometry.integrationElement( qp.position() );
            addInteriorIntegrand( integrands, qp, weight, value( u, qp ), w );
          }
        }

        template< class Integrands, class U, class J >
        void addLinearizedInteriorIntegral ( Integrands &integrands, const U &u, ValueVectorType &phi, J &j ) const
        {
          if( !integrands.init( u.entity() ) )
            return;

          const auto geometry = u.entity().geometry();
          const auto &basis = discreteFunctionSpace().basisFunctionSet( u.entity() );
          for( const auto qp : InteriorQuadratureType( u.entity(), 2*basis.order() ) )
          {
            const auto weight = qp.weight() * geometry.integrationElement( qp.position() );
            values( basis, qp, phi );
            addLinearizedInteriorIntegrand( integrands, qp, weight, value( u, qp ), phi, basis.size(), j );
          }
        }

        // boundary integral

        template< class Integrands, class Intersection, class U, class W >
        void addBoundaryIntegral ( Integrands &integrands, const Intersection &intersection, const U &u, W &w ) const
        {
          if( !integrands.init( intersection ) )
            return;

          const auto geometry = intersection.geometry();
          for( const SurfaceQuadraturePointType qp : SurfaceQuadratureType( gridPart(), intersection, 2*w.order(), SurfaceQuadratureType::INSIDE ) )
          {
            const RangeFieldType weight = qp.weight() * geometry.integrationElement( qp.localPosition() );
            addBoundaryIntegrand( integrands, qp, weight, value( u, qp ), w );
          }
        }

        template< class Integrands, class Intersection, class U, class J >
        void addLinearizedBoundaryIntegral ( Integrands &integrands, const Intersection &intersection, const U &u, ValueVectorType &phi, J &j ) const
        {
          if( !integrands.init( intersection ) )
            return;

          const auto geometry = intersection.geometry();
          const auto &basis = discreteFunctionSpace().basisFunctionSet( u.entity() );
          for( const SurfaceQuadraturePointType qp : SurfaceQuadratureType( gridPart(), intersection, 2*basis.order(), SurfaceQuadratureType::INSIDE ) )
          {
            const RangeFieldType weight = qp.weight() * geometry.integrationElement( qp.localPosition() );
            values( basis, qp, phi );
            addLinearizedBoundaryIntegrand( integrands, qp, weight, value( u, qp ), phi, basis.size(), j );
          }
        }

        // addSkeletonIntegral

        template< bool conforming, class Integrands, class Intersection, class U, class W >
        void addSkeletonIntegral ( const Integrands &integrands, const Intersection &intersection, const U &uIn, const U &uOut, W &wIn ) const
        {
          const auto geometry = intersection.geometry();
          const IntersectionQuadrature< SurfaceQuadratureType, conforming > quadrature( gridPart(), intersection, 2*wIn.order(), false );
          for( std::size_t qp = 0, nop = quadrature.nop(); qp != nop; ++qp )
          {
            const RangeFieldType weight = quadrature.weight( qp ) * geometry.integrationElement( quadrature.localPoint( qp ) );

            const auto qpIn = quadrature.inside()[ qp ];
            const auto qpOut = quadrature.outside()[ qp ];

            addSkeletonIntegrand( integrands, qpIn, qpOut, weight, value( uIn, qpIn ), value( uOut, qpOut ), wIn );
          }
        }

        template< bool conforming, class Integrands, class Intersection, class U, class W >
        void addSkeletonIntegral ( const Integrands &integrands, const Intersection &intersection, const U &uIn, const U &uOut, W &wIn, W &wOut ) const
        {
          const auto geometry = intersection.geometry();
          const IntersectionQuadrature< SurfaceQuadratureType, conforming > quadrature( gridPart(), intersection, 2*std::max( wIn.order(), wOut.order() ), false );
          for( std::size_t qp = 0, nop = quadrature.nop(); qp != nop; ++qp )
          {
            const RangeFieldType weight = quadrature.weight( qp ) * geometry.integrationElement( quadrature.localPoint( qp ) );

            const auto qpIn = quadrature.inside()[ qp ];
            const auto qpOut = quadrature.outside()[ qp ];

            addSkeletonIntegrand( integrands, qpIn, qpOut, weight, value( uIn, qpIn ), value( uOut, qpOut ), wIn, wOut );
          }
        }

        template< class Integrands, class Intersection, class U, class... W >
        void addSkeletonIntegral ( Integrands &integrands, const Intersection &intersection, const U &uIn, const U &uOut, W &... w ) const
        {
          if( !integrands.init( intersection ) )
            return;

          if( intersection.conforming() )
            addSkeletonIntegral< true >( integrands, intersection, uIn, uOut, w... );
          else
            addSkeletonIntegral< false >( integrands, intersection, uIn, uOut, w... );
        }

        template< bool conforming, class Integrands, class Intersection, class U, class... J >
        void addLinearizedSkeletonIntegral ( const Integrands &integrands, const Intersection &intersection, const U &uIn, const U &uOut, ValueVectorType &phiIn, ValueVectorType &phiOut, J &... j ) const
        {
          const auto &basisIn = discreteFunctionSpace().basisFunctionSet( uIn.entity() );
          const auto &basisOut = discreteFunctionSpace().basisFunctionSet( uOut.entity() );

          const auto geometry = intersection.geometry();
          const IntersectionQuadrature< SurfaceQuadratureType, conforming > quadrature( gridPart(), intersection, 2*std::max( basisIn.order(), basisOut.order() ), false );
          for( std::size_t qp = 0, nop = quadrature.nop(); qp != nop; ++qp )
          {
            const RangeFieldType weight = quadrature.weight( qp ) * geometry.integrationElement( quadrature.localPoint( qp ) );

            const auto qpIn = quadrature.inside()[ qp ];
            const auto qpOut = quadrature.outside()[ qp ];

            values( basisIn, qpIn, phiIn );
            values( basisOut, qpOut, phiOut );

            addLinearizedSkeletonIntegrand( integrands, qpIn, qpOut, weight, value( uIn, qpIn ), value( uOut, qpOut ), phiIn, basisIn.size(), phiOut, basisOut.size(), j... );
          }
        }

        template< class Integrands, class Intersection, class U, class... J >
        void addLinearizedSkeletonIntegral ( Integrands &integrands, const Intersection &intersection, const U &uIn, const U &uOut, ValueVectorType &phiIn, ValueVectorType &phiOut, J &... j ) const
        {
          if( !integrands.init( intersection ) )
            return;

          if( intersection.conforming() )
            addLinearizedSkeletonIntegral< true >( integrands, intersection, uIn, uOut, phiIn, phiOut, j... );
          else
            addLinearizedSkeletonIntegral< false >( integrands, intersection, uIn, uOut, phiIn, phiOut, j... );
        }

        // constructor

        explicit GalerkinOperator ( const DiscreteFunctionSpaceType &dfSpace ) : dfSpace_( dfSpace ) {}

        // evaluate

      private:
        template< class Integrands, class GridFunction, class DiscreteFunction >
        void evaluate ( Integrands &integrands, const GridFunction &u, DiscreteFunction &w, std::false_type ) const
        {
          w.clear();

          TemporaryLocalFunction< DiscreteFunctionSpaceType > wLocal( discreteFunctionSpace() );

          for( const EntityType &entity : elements( gridPart(), Partitions::interiorBorder ) )
          {
            const auto uLocal = u.localFunction( entity );

            wLocal.init( entity );
            wLocal.clear();

            if( hasInteriorIntegrand( integrands ) )
              addInteriorIntegral( integrands, uLocal, wLocal );

            if( hasBoundaryIntegrand( integrands ) && entity.hasBoundaryIntersections() )
            {
              for( const auto &intersection : intersections( gridPart(), entity ) )
              {
                if( intersection.boundary() )
                  addBoundaryIntegral( integrands, intersection, uLocal, wLocal );
              }
            }

            w.addLocalDofs( entity, wLocal.localDofVector() );
          }

          w.communicate();
        }

        template< class Integrands, class GridFunction, class DiscreteFunction >
        void evaluate ( Integrands &integrands, const GridFunction &u, DiscreteFunction &w, std::true_type ) const
        {
          w.clear();

          TemporaryLocalFunction< DiscreteFunctionSpaceType > wInside( discreteFunctionSpace() ), wOutside( discreteFunctionSpace() );

          const auto &indexSet = gridPart().indexSet();
          for( const EntityType &inside : elements( gridPart(), Partitions::interiorBorder ) )
          {
            const auto uInside = u.localFunction( inside );

            wInside.init( inside );
            wInside.clear();

            if( hasInteriorIntegrand( integrands ) )
              addInteriorIntegral( integrands, uInside, wInside );

            for( const auto &intersection : intersections( gridPart(), inside ) )
            {
              if( intersection.boundary() )
              {
                if( hasBoundaryIntegrand( integrands ) )
                  addBoundaryIntegral( integrands, intersection, uInside, wInside );
              }
              else if( intersection.neighbor() )
              {
                const EntityType &outside = intersection.outside();

                if( outside.partitionType() != InteriorEntity )
                  addSkeletonIntegral( integrands, intersection, uInside, u.localFunction( outside ), wInside );
                else if( indexSet.index( inside ) < indexSet.index( outside ) )
                {
                  wOutside.init( outside );
                  wOutside.clear();
                  addSkeletonIntegral( integrands, intersection, uInside, u.localFunction( outside ), wInside, wOutside );
                  w.addLocalDofs( outside, wOutside.localDofVector() );
                }
              }
            }

            w.addLocalDofs( inside, wInside.localDofVector() );
          }
          w.communicate();
        }

      public:
        template< class Integrands, class GridFunction, class DiscreteFunction >
        void evaluate ( Integrands &integrands, const GridFunction &u, DiscreteFunction &w ) const
        {
          if( hasSkeletonIntegrand( integrands ) )
            evaluate( integrands, u, w, std::true_type() );
          else
            evaluate( integrands, u, w, std::false_type() );
        }

        // assemble

      private:
        template< class Integrands, class GridFunction, class JacobianOperator >
        void assemble ( Integrands &integrands, const GridFunction &u, JacobianOperator &jOp, std::false_type ) const
        {
          DiagonalStencil< DiscreteFunctionSpaceType, DiscreteFunctionSpaceType > stencil( discreteFunctionSpace(), discreteFunctionSpace() );
          jOp.reserve( stencil );
          jOp.clear();

          const std::size_t maxNumLocalDofs = discreteFunctionSpace().blockMapper().maxNumDofs() * discreteFunctionSpace().localBlockSize;
          ValueVectorType phi( maxNumLocalDofs, maxNumLocalDofs );

          TemporaryLocalMatrix< DiscreteFunctionSpaceType, DiscreteFunctionSpaceType > jOpLocal( discreteFunctionSpace(), discreteFunctionSpace() );

          for( const EntityType &entity : elements( gridPart(), Partitions::interiorBorder ) )
          {
            const auto uLocal = u.localFunction( entity );

            jOpLocal.init( entity, entity );
            jOpLocal.clear();

            if( hasInteriorIntegrand( integrands ) )
              addLinearizedInteriorIntegral( integrands, uLocal, phi, jOpLocal );

            if( hasBoundaryIntegrand( integrands ) && entity.hasBoundaryIntersections() )
            {
              for( const auto &intersection : intersections( gridPart(), entity ) )
              {
                if( intersection.boundary() )
                  addLinearizedBoundaryIntegral( integrands, intersection, uLocal, phi, jOpLocal );
              }
            }

            jOp.addLocalMatrix( entity, entity, jOpLocal );
          }

          jOp.communicate();
        }

        template< class Integrands, class GridFunction, class JacobianOperator >
        void assemble ( Integrands &integrands, const GridFunction &u, JacobianOperator &jOp, std::true_type ) const
        {
          typedef TemporaryLocalMatrix< DiscreteFunctionSpaceType, DiscreteFunctionSpaceType > TemporaryLocalMatrix;

          DiagonalAndNeighborStencil< DiscreteFunctionSpaceType, DiscreteFunctionSpaceType > stencil( discreteFunctionSpace(), discreteFunctionSpace() );
          jOp.reserve( stencil );
          jOp.clear();

          const std::size_t maxNumLocalDofs = discreteFunctionSpace().blockMapper().maxNumDofs() * discreteFunctionSpace().localBlockSize;
          ValueVectorType phiIn( maxNumLocalDofs, maxNumLocalDofs ), phiOut( maxNumLocalDofs, maxNumLocalDofs );

          TemporaryLocalMatrix jOpInIn( discreteFunctionSpace(), discreteFunctionSpace() ), jOpOutIn( discreteFunctionSpace(), discreteFunctionSpace() );
          TemporaryLocalMatrix jOpInOut( discreteFunctionSpace(), discreteFunctionSpace() ), jOpOutOut( discreteFunctionSpace(), discreteFunctionSpace() );

          const auto &indexSet = gridPart().indexSet();
          for( const EntityType &inside : elements( gridPart(), Partitions::interiorBorder ) )
          {
            const auto uIn = u.localFunction( inside );

            jOpInIn.init( inside, inside );
            jOpInIn.clear();

            if( hasInteriorIntegrand( integrands ) )
              addLinearizedInteriorIntegral( integrands, uIn, phiIn, jOpInIn );

            for( const auto &intersection : intersections( gridPart(), inside ) )
            {
              if( intersection.boundary() )
              {
                if( hasBoundaryIntegrand( integrands ) )
                  addLinearizedBoundaryIntegral( integrands, intersection, uIn, phiIn, jOpInIn );
              }
              else if( intersection.neighbor() )
              {
                const EntityType &outside = intersection.outside();

                jOpOutIn.init( outside, inside );
                jOpOutIn.clear();

                if( outside.partitionType() != InteriorEntity )
                  addLinearizedSkeletonIntegral( integrands, intersection, uIn, u.localFunction( outside ), phiIn, phiOut, jOpInIn, jOpOutIn );
                else if( indexSet.index( inside ) < indexSet.index( outside ) )
                {
                  jOpInOut.init( inside, outside );
                  jOpInOut.clear();
                  jOpOutOut.init( outside, outside );
                  jOpOutOut.clear();

                  addLinearizedSkeletonIntegral( integrands, intersection, uIn, u.localFunction( outside ), phiIn, phiOut, jOpInIn, jOpOutIn, jOpInOut, jOpOutOut );

                  jOp.addLocalMatrix( inside, outside, jOpInOut );
                  jOp.addLocalMatrix( outside, outside, jOpOutOut );
                }

                jOp.addLocalMatrix( outside, inside, jOpOutIn );
              }
            }

            jOp.addLocalMatrix( inside, inside, jOpInIn );
          }

          jOp.communicate();
        }

      public:
        template< class Integrands, class GridFunction, class JacobianOperator >
        void assemble ( Integrands &integrands, const GridFunction &u, JacobianOperator &jOp ) const
        {
          if( hasSkeletonIntegrand( integrands ) )
            assemble( integrands, u, jOp, std::true_type() );
          else
            assemble( integrands, u, jOp, std::false_type() );
        }

        // accessors

        const DiscreteFunctionSpaceType &discreteFunctionSpace () const { return dfSpace_; }
        const GridPartType &gridPart () const { return discreteFunctionSpace().gridPart(); }

      private:
        const DiscreteFunctionSpaceType &dfSpace_;
      };

    } // namespace Impl




    // GalerkinOperator
    // ----------------

    template< class DiscreteFunction, class Integrands >
    struct GalerkinOperator
      : public virtual Operator< DiscreteFunction >
    {
      typedef DiscreteFunction DiscreteFunctionType;

      typedef typename DiscreteFunctionType::DiscreteFunctionSpaceType DiscreteFunctionSpaceType;

      template< class... Args >
      GalerkinOperator ( const DiscreteFunctionSpaceType &dfSpace, Args &&... args )
        : impl_( dfSpace ), integrands_( std::forward< Args >( args )... )
      {}

      void operator() ( const DiscreteFunctionType &u, DiscreteFunctionType &w ) const
      {
        impl_.evaluate( integrands_, u, w );
      }

    protected:
      Impl::GalerkinOperator< DiscreteFunctionSpaceType > impl_;
      mutable Integrands integrands_;
    };



    // DifferentiableGalerkinOperator
    // ------------------------------

    template< class JacobianOperator, class Integrands >
    class DifferentiableGalerkinOperator
      : public GalerkinOperator< typename JacobianOperator::DomainFunctionType, Integrands >,
        public DifferentiableOperator< JacobianOperator >
    {
      typedef GalerkinOperator< typename JacobianOperator::DomainFunctionType, Integrands > BaseType;

      template< class, class, SolverType > friend class GalerkinScheme;

    public:
      typedef JacobianOperator JacobianOperatorType;

      typedef typename BaseType::DiscreteFunctionType DiscreteFunctionType;
      typedef typename BaseType::DiscreteFunctionSpaceType DiscreteFunctionSpaceType;

      template< class... Args >
      DifferentiableGalerkinOperator ( const DiscreteFunctionSpaceType &dfSpace, Args &&... args )
        : BaseType( dfSpace, std::forward< Args >( args )... )
      {}

      void jacobian ( const DiscreteFunctionType &u, JacobianOperatorType &jOp ) const
      {
        impl_.assemble( integrands_, u, jOp );
      }

    protected:
      using BaseType::impl_;
      using BaseType::integrands_;
    };



    // AutomaticDifferenceGalerkinOperator
    // -----------------------------------

    template< class DiscreteFunction, class Integrands >
    class AutomaticDifferenceGalerkinOperator
      : public GalerkinOperator< DiscreteFunction, Integrands >,
        public AutomaticDifferenceOperator< DiscreteFunction >
    {
      typedef GalerkinOperator< DiscreteFunction, Integrands > BaseType;
      typedef AutomaticDifferenceOperator< DiscreteFunction > AutomaticDifferenceOperatorType;

      template< class, class, SolverType > friend class GalerkinScheme;

    public:
      typedef typename BaseType::DiscreteFunctionType DiscreteFunctionType;
      typedef typename BaseType::DiscreteFunctionSpaceType DiscreteFunctionSpaceType;

      template< class... Args >
      AutomaticDifferenceGalerkinOperator ( const DiscreteFunctionSpaceType &dfSpace, Args &&... args )
        : BaseType( dfSpace, std::forward< Args >( args )... ), AutomaticDifferenceOperatorType()
      {}
    };


    // GalerkinScheme
    // --------------

    template< class Space, class Integrands, SolverType solver >
    struct GalerkinScheme
    {
      typedef Space DiscreteFunctionSpaceType;
      typedef Integrands ModelType;

      typedef Solvers< DiscreteFunctionSpaceType, solver, false > UsedSolverType;
      static_assert( UsedSolverType::solverConfigured, "chosen solver is not configured" );

      typedef typename UsedSolverType::DiscreteFunctionType DiscreteFunctionType;
      typedef typename UsedSolverType::LinearOperatorType LinearOperatorType;

      typedef typename DiscreteFunctionSpaceType::GridPartType GridPartType;

      static const int dimRange = DiscreteFunctionSpaceType::dimRange;

      //typedef DifferentiableGalerkinOperator< LinearOperatorType, Integrands > GalerkinOperatorType;
      typedef AutomaticDifferenceGalerkinOperator< DiscreteFunctionType, Integrands > GalerkinOperatorType;

      GalerkinScheme ( const DiscreteFunctionSpaceType &dfSpace, const Integrands &integrands, Dune::Fem::ParameterReader parameter = Dune::Fem::Parameter::container() )
        : galerkinOperator_( dfSpace, integrands ),
          linearOperator_( "assembled Galerkin operator", dfSpace, dfSpace ),
          rhs_( "rhs", dfSpace ),
          parameter_( std::move( parameter ) )
      {}

      void constraint ( const DiscreteFunctionType &u ) {}

      template< class GridFunction >
      void operator() ( const GridFunction &u, DiscreteFunctionType &w )
      {
        galerkinOperator_.impl_.evaluate( galerkinOperator_.integrands_, u, w );
      }

      void solve ( DiscreteFunctionType &solution )
      {
        typedef typename UsedSolverType::LinearInverseOperatorType LinearInverseOperatorType;
<<<<<<< HEAD
        NewtonInverseOperator< LinearOperatorType, LinearInverseOperatorType > invOp( galerkinOperator_, parameter_ );
        rhs_.clear();
=======
        NewtonInverseOperator< typename GalerkinOperatorType::JacobianOperatorType, LinearInverseOperatorType > invOp( galerkinOperator_, parameter_ );
>>>>>>> f7a0ef11
        invOp( rhs_, solution );
      }

      template< class GridFunction >
      const LinearOperatorType &assemble ( const GridFunction &u )
      {
        galerkinOperator_.impl_.assemble( galerkinOperator_.integrands_, u, *linearOperator_ );
        return *linearOperator_;
      }

      bool mark ( double tolerance ) { return false; }
      double estimate ( const DiscreteFunctionType &solution ) { return 0.0; }

      const GridPartType &gridPart () const { return space().gridPart(); }
      const DiscreteFunctionSpaceType &space() const { return galerkinOperator_.impl_.discreteFunctionSpace(); }

    protected:
      GalerkinOperatorType galerkinOperator_;
      LinearOperatorType linearOperator_;
      mutable DiscreteFunctionType rhs_;
      Dune::Fem::ParameterReader parameter_;
    };



    // DiffusionModelIntegrands
    // ------------------------

    template< class Model >
    struct DiffusionModelIntegrands
    {
      typedef typename Model::GridPartType GridPartType;

      typedef typename GridPartType::template Codim< 0 >::EntityType EntityType;
      typedef typename GridPartType::IntersectionType IntersectionType;

      typedef typename Model::RangeType RangeType;
      typedef typename Model::JacobianRangeType JacobianRangeType;

      typedef std::tuple< RangeType, JacobianRangeType > ValueType;

      explicit DiffusionModelIntegrands ( const Model &model ) : model_( &model ) {}

      bool init ( const EntityType &entity ) { return model().init( entity ); }

      bool init ( const IntersectionType &intersection )
      {
        return (intersection.boundary() && model().hasNeumanBoundary() && model().init( intersection.inside() ));
      }

      template< class Point >
      ValueType interior ( const Point &x, const ValueType &u ) const
      {
        RangeType source( 0 );
        model().source( x, std::get< 0 >( u ), std::get< 1 >( u ), source );
        JacobianRangeType dFlux( 0 );
        model().diffusiveFlux( x, std::get< 0 >( u ), std::get< 1 >( u ), dFlux );
        return std::make_tuple( source, dFlux );
      }

      template< class Point >
      auto linearizedInterior ( const Point &x, const ValueType &u ) const
      {
        return [ this, x, u ] ( const ValueType &phi ) {
            RangeType source( 0 );
            model().linSource( std::get< 0 >( u ), std::get< 1 >( u ), x, std::get< 0 >( phi ), std::get< 1 >( phi ), source );
            JacobianRangeType dFlux( 0 );
            model().linDiffusiveFlux( std::get< 0 >( u ), std::get< 1 >( u ), x, std::get< 0 >( phi ), std::get< 1 >( phi ), dFlux );
            return std::make_tuple( source, dFlux );
          };
      }

      template< class Point >
      ValueType boundary ( const Point &x, const ValueType &u ) const
      {
        RangeType alpha( 0 );
        model().alpha( x, std::get< 0 >( u ), alpha );
        return std::make_tuple( alpha, 0 );
      }

      template< class Point >
      auto linearizedBoundary ( const Point &x, const ValueType &u ) const
      {
        return [ this, x, u ] ( const ValueType &phi ) {
            RangeType alpha( 0 );
            model().linAlpha( std::get< 0 >( u ), x, std::get< 0 >( phi ), alpha );
            return std::make_tuple( alpha, 0 );
          };
      }

      const Model &model () const { return *model_; }

    private:
      const Model *model_;
    };



    // DGDiffusionModelIntegrands
    // --------------------------

    template< class Model >
    struct DGDiffusionModelIntegrands
    {
      typedef typename Model::GridPartType GridPartType;

      typedef typename GridPartType::template Codim< 0 >::EntityType EntityType;
      typedef typename GridPartType::IntersectionType IntersectionType;

      typedef typename Model::RangeType RangeType;
      typedef typename Model::JacobianRangeType JacobianRangeType;

      typedef typename FieldTraits< RangeType >::field_type RangeFieldType;

      typedef std::tuple< RangeType, JacobianRangeType > ValueType;

      DGDiffusionModelIntegrands ( const Model &model, RangeFieldType penalty )
        : model_( &model ), penalty_( penalty )
      {}

      bool init ( const EntityType &entity )
      {
        intersection_ = nullptr;
        return model().init( entity );
      }

      bool init ( const IntersectionType &intersection )
      {
        intersection_ = &intersection;
        if( intersection.boundary() )
        {
          const EntityType inside = intersection.inside();
          beta_ = penalty_ * intersection.geometry().volume() / inside.geometry().volume();
          return (model().hasNeumanBoundary() && model().init( inside ));
        }
        else if( intersection.neighbor() )
        {
          const auto volIn = intersection.inside().geometry().volume();
          const auto volOut = intersection.outside().geometry().volume();
          beta_ = penalty_ * intersection.geometry().volume() / std::min( volIn, volOut );
          return true;
        }
      }

      template< class Point >
      ValueType interior ( const Point &x, const ValueType &u ) const
      {
        RangeType source( 0 );
        model().source( x, std::get< 0 >( u ), std::get< 1 >( u ), source );
        JacobianRangeType dFlux( 0 );
        model().diffusiveFlux( x, std::get< 0 >( u ), std::get< 1 >( u ), dFlux );
        return std::make_tuple( source, dFlux );
      }

      template< class Point >
      auto linearizedInterior ( const Point &x, const ValueType &u ) const
      {
        return [ this, x, u ] ( const ValueType &phi ) {
            RangeType source( 0 );
            model().linSource( std::get< 0 >( u ), std::get< 1 >( u ), x, std::get< 0 >( phi ), std::get< 1 >( phi ), source );
            JacobianRangeType dFlux( 0 );
            model().linDiffusiveFlux( std::get< 0 >( u ), std::get< 1 >( u ), x, std::get< 0 >( phi ), std::get< 1 >( phi ), dFlux );
            return std::make_tuple( source, dFlux );
          };
      }

      template< class Point >
      ValueType boundary ( const Point &x, const ValueType &u ) const
      {
        RangeType alpha( 0 );
        model().alpha( x, std::get< 0 >( u ), alpha );
        return std::make_tuple( alpha, 0 );
      }

      template< class Point >
      auto linearizedBoundary ( const Point &x, const ValueType &u ) const
      {
        return [ this, x, u ] ( const ValueType &phi ) {
            RangeType alpha( 0 );
            model().linAlpha( std::get< 0 >( u ), x, std::get< 0 >( phi ), alpha );
            return std::make_tuple( alpha, 0 );
          };
      }

      template< class Point >
      std::pair< ValueType, ValueType > skeleton ( const Point &xIn, const ValueType &uIn, const Point &xOut, const ValueType &uOut ) const
      {
        const EntityType inside = intersection().inside();
        const EntityType outside = intersection().outside();

        const RangeFieldType half = RangeFieldType( 1 ) / RangeFieldType( 2 );
        const auto normal = intersection().unitOuterNormal( xIn.localPosition() );

        ValueType uJump( 0, 0 );
        std::get< 0 >( uJump ) = std::get< 0 >( uIn ) - std::get< 0 >( uOut );
        for( int i = 0; i < RangeType::dimension; ++i )
          std::get< 1 >( uJump )[ i ].axpy( std::get< 0 >( uJump )[ i ], normal );

        model().init( outside );
        JacobianRangeType dFluxOut( 0 ), dFluxPrimeOut( 0 );
        model().diffusiveFlux( xOut, std::get< 0 >( uOut ), std::get< 1 >( uJump ), dFluxPrimeOut );
        model().diffusiveFlux( xOut, 0, 0, dFluxOut );
        dFluxPrimeOut -= dFluxOut;
        model().diffusiveFlux( xOut, std::get< 0 >( uOut ), std::get< 1 >( uOut ), dFluxOut );

        model().init( inside );
        JacobianRangeType dFluxIn( 0 ), dFluxPrimeIn( 0 );
        model().diffusiveFlux( xIn, std::get< 0 >( uIn ), std::get< 1 >( uJump ), dFluxPrimeIn );
        model().diffusiveFlux( xIn, 0, 0, dFluxIn );
        dFluxPrimeIn -= dFluxIn;
        model().diffusiveFlux( xIn, std::get< 0 >( uIn ), std::get< 1 >( uIn ), dFluxIn );

        RangeType int0 = std::get< 0 >( uJump );
        int0 *= beta_;
        dFluxIn += dFluxOut;
        dFluxIn.usmv( -half, normal, int0 );

        dFluxPrimeIn *= -half;
        dFluxPrimeOut *= -half;

        return std::make_pair( ValueType( int0, dFluxPrimeIn ), ValueType( -int0, dFluxPrimeOut ) );
      }

      template< class Point >
      auto linearizedSkeleton ( const Point &xIn, const ValueType &uIn, const Point &xOut, const ValueType &uOut ) const
      {
        const auto normal = intersection().unitOuterNormal( xIn.localPosition() );

        ValueType uJump( 0, 0 );
        std::get< 0 >( uJump ) = std::get< 0 >( uIn ) - std::get< 0 >( uOut );
        for( int i = 0; i < RangeType::dimension; ++i )
          std::get< 1 >( uJump )[ i ].axpy( std::get< 0 >( uJump )[ i ], normal );

        auto intIn = [ this, xIn, uIn, xOut, uOut, normal, uJump ] ( const ValueType &phiIn ) {
          const EntityType inside = intersection().inside();
          const EntityType outside = intersection().outside();

          const RangeFieldType half = RangeFieldType( 1 ) / RangeFieldType( 2 );

          ValueType phiJump( 0, 0 );
          std::get< 0 >( phiJump ) = std::get< 0 >( phiIn );
          for( int i = 0; i < RangeType::dimension; ++i )
            std::get< 1 >( phiJump )[ i ].axpy( std::get< 0 >( phiJump )[ i ], normal );

          model().init( outside );
          JacobianRangeType dFluxPrimeOut( 0 );
          model().linDiffusiveFlux( std::get< 0 >( uOut ), std::get< 1 >( uJump ), xOut, 0, std::get< 1 >( phiJump ), dFluxPrimeOut );

          model().init( inside );
          JacobianRangeType dFluxIn( 0 ), dFluxPrimeIn( 0 );
          model().linDiffusiveFlux( std::get< 0 >( uIn ), std::get< 1 >( uJump ), xIn, std::get< 0 >( phiIn ), std::get< 1 >( phiJump ), dFluxPrimeIn );
          model().linDiffusiveFlux( std::get< 0 >( uIn ), std::get< 1 >( uIn ), xIn, std::get< 0 >( phiIn ), std::get< 1 >( phiIn ), dFluxIn );

          RangeType int0 = std::get< 0 >( phiJump );
          int0 *= beta_;
          dFluxIn.usmv( -half, normal, int0 );

          dFluxPrimeIn *= -half;
          dFluxPrimeOut *= -half;

          return std::make_pair( ValueType( int0, dFluxPrimeIn ), ValueType( -int0, dFluxPrimeOut ) );
        };

        auto intOut = [ this, xIn, uIn, xOut, uOut, normal, uJump ] ( const ValueType &phiOut ) {
          const EntityType inside = intersection().inside();
          const EntityType outside = intersection().outside();

          const RangeFieldType half = RangeFieldType( 1 ) / RangeFieldType( 2 );

          ValueType phiJump( 0, 0 );
          std::get< 0 >( phiJump ) = std::get< 0 >( phiOut );
          for( int i = 0; i < RangeType::dimension; ++i )
            std::get< 1 >( phiJump )[ i ].axpy( -std::get< 0 >( phiJump )[ i ], normal );

          model().init( outside );
          JacobianRangeType dFluxOut( 0 ), dFluxPrimeOut( 0 );
          model().linDiffusiveFlux( std::get< 0 >( uOut ), std::get< 1 >( uJump ), xOut, std::get< 0 >( phiOut ), std::get< 1 >( phiJump ), dFluxPrimeOut );
          model().linDiffusiveFlux( std::get< 0 >( uOut ), std::get< 1 >( uOut ), xOut, std::get< 0 >( phiOut ), std::get< 1 >( phiOut ), dFluxOut );

          model().init( inside );
          JacobianRangeType dFluxPrimeIn( 0 );
          model().linDiffusiveFlux( std::get< 0 >( uIn ), std::get< 1 >( uJump ), xIn, 0, std::get< 1 >( phiJump ), dFluxPrimeIn );

          RangeType int0 = std::get< 0 >( phiJump );
          int0 *= beta_;
          dFluxOut.usmv( -half, normal, int0 );

          dFluxPrimeIn *= -half;
          dFluxPrimeOut *= -half;

          return std::make_pair( ValueType( int0, dFluxPrimeIn ), ValueType( -int0, dFluxPrimeOut ) );
        };

        return std::make_pair( intIn, intOut );
      }

      const Model &model () const { return *model_; }

    private:
      const IntersectionType &intersection () const { assert( intersection_ ); return *intersection_; }

      const Model *model_;
      RangeFieldType penalty_;
      const IntersectionType *intersection_ = nullptr;
      RangeFieldType beta_;
    };

  } // namespace Fem

} // namespace Dune

#endif // #ifndef DUNE_FEM_SCHEMES_GALERKIN_HH<|MERGE_RESOLUTION|>--- conflicted
+++ resolved
@@ -805,12 +805,7 @@
       void solve ( DiscreteFunctionType &solution )
       {
         typedef typename UsedSolverType::LinearInverseOperatorType LinearInverseOperatorType;
-<<<<<<< HEAD
-        NewtonInverseOperator< LinearOperatorType, LinearInverseOperatorType > invOp( galerkinOperator_, parameter_ );
-        rhs_.clear();
-=======
         NewtonInverseOperator< typename GalerkinOperatorType::JacobianOperatorType, LinearInverseOperatorType > invOp( galerkinOperator_, parameter_ );
->>>>>>> f7a0ef11
         invOp( rhs_, solution );
       }
 
