#ifndef DUNE_FEMPY_PARAMETER_HH
#define DUNE_FEMPY_PARAMETER_HH

#include <string>
#include <vector>
#include <utility>

#include <dune/fem/io/parameter.hh>
#include <dune/corepy/pybind11/pybind11.h>

namespace Dune
{

  namespace FemPy
  {

    // noParameter
    // -----------

    inline static Fem::ParameterReader noParameter ()
    {
      return Fem::ParameterReader( [] ( const std::string &, const std::string *def ) { return def; } );
    }



    inline static Fem::ParameterReader parameter ( std::vector< std::pair< std::string, std::string > > params )
    {
      typedef std::pair< std::string, std::string > Entry;
      return Fem::ParameterReader( [ params ] ( const std::string &key, const std::string *def ) {
          const auto pos = std::find_if( params.begin(), params.end(), [ &key ] ( const Entry &e ) { return (key == e.first); } );
          return (pos != params.end() ? &pos->second : def);
        } );
    }



    // pyParameter
    // -----------

    inline static Fem::ParameterReader pyParameter ( const pybind11::dict &dict, std::shared_ptr< std::string > tmp )
    {
<<<<<<< HEAD
      return Fem::ParameterReader( [dict,tmp] ( const std::string &key, const std::string *def )
           {
             for ( auto entry : dict ) {
               if ( key == static_cast<const std::string&>(entry.first.str()) )
               {
                 *tmp = static_cast<const std::string&>( entry.second.str() );
                 return tmp.get();
               }
             }
             *tmp = Dune::Fem::Parameter::getValue(key,*def);
             return tmp.get();
           });
=======
      return Fem::ParameterReader( [ dict, tmp ] ( const std::string &key, const std::string *def ) {
          pybind11::object value = dict[ key.c_str() ];
          *tmp = (value ? static_cast< std::string >( value.str() ) : Fem::Parameter::getValue( key, *def ));
          return tmp.get();
        } );
>>>>>>> ab73a068
    }

  } // namespace FemPy

} // namespace Dune

#endif // #ifndef DUNE_FEMPY_PARAMETER_HH<|MERGE_RESOLUTION|>--- conflicted
+++ resolved
@@ -40,26 +40,11 @@
 
     inline static Fem::ParameterReader pyParameter ( const pybind11::dict &dict, std::shared_ptr< std::string > tmp )
     {
-<<<<<<< HEAD
-      return Fem::ParameterReader( [dict,tmp] ( const std::string &key, const std::string *def )
-           {
-             for ( auto entry : dict ) {
-               if ( key == static_cast<const std::string&>(entry.first.str()) )
-               {
-                 *tmp = static_cast<const std::string&>( entry.second.str() );
-                 return tmp.get();
-               }
-             }
-             *tmp = Dune::Fem::Parameter::getValue(key,*def);
-             return tmp.get();
-           });
-=======
       return Fem::ParameterReader( [ dict, tmp ] ( const std::string &key, const std::string *def ) {
           pybind11::object value = dict[ key.c_str() ];
           *tmp = (value ? static_cast< std::string >( value.str() ) : Fem::Parameter::getValue( key, *def ));
           return tmp.get();
         } );
->>>>>>> ab73a068
     }
 
   } // namespace FemPy
