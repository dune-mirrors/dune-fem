--- conflicted
+++ resolved
@@ -177,15 +177,11 @@
         try:
             subPlot = figure[1]
             figure = figure[0]
-<<<<<<< HEAD
 
             if isinstance(subPlot, pyplot.Axes):
                 pyplot.sca(subPlot)
             else:
                 pyplot.subplot(subPlot)
-=======
-            pyplot.subplot(subPlot)
->>>>>>> 6cd66565
         except:
             pass
         newFig = False
