--- conflicted
+++ resolved
@@ -366,15 +366,8 @@
                     scalar = gf.space.scalar
                 except:
                     scalar = True
-<<<<<<< HEAD
-                    # print(scalar,"not set")
-                    # raise AttributeError()
-        uflSpace = Space((gf.grid.dimGrid, gf.grid.dimWorld), gf.dimRange, scalar=scalar)
-        ufl.Coefficient.__init__(self, uflSpace, count=count)
-=======
         uflSpace = Space((gf.gridView.dimGrid, gf.gridView.dimWorld), gf.dimRange, scalar=scalar)
         ufl.Coefficient.__init__(self, uflSpace)
->>>>>>> 80cf51a7
     def ufl_function_space(self):
         try:
             return self.gf.space # as_ufl()
