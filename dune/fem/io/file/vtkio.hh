--- conflicted
+++ resolved
@@ -278,11 +278,7 @@
       {
         typedef typename DF::RangeFieldType RangeFieldType;
         typedef typename Dune::FieldTraits< RangeFieldType >::real_type RealType;
-<<<<<<< HEAD
         return ! std::is_same< typename std::remove_cv<RangeFieldType>::type, std::complex<RealType> >::value; 
-=======
-        return ! std::is_same< typename std::remove_cv<RangeFieldType>::type, std::complex<RealType> >::value;
->>>>>>> 508ca131
       }
 
     public:
