--- conflicted
+++ resolved
@@ -1,14 +1,8 @@
 from __future__ import print_function
 from mpi4py import MPI
 from ..femmpi import comm
-<<<<<<< HEAD
 from . import grid
-import dune.models.gridfunction
-=======
-from .grid import leafGrid
 import dune.models.localfunction
-import dune.fem.create
->>>>>>> 2d03938a
 from ..common import reader
 from .create import *
 
