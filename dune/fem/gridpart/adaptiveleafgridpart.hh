#ifndef DUNE_FEM_ADAPTIVELEAFGRIDPART_HH
#define DUNE_FEM_ADAPTIVELEAFGRIDPART_HH

//- dune-grid includes
#include <dune/grid/common/gridview.hh>

//- dune-fem includes
#include <dune/fem/gridpart/adaptiveleafindexset.hh>
#include <dune/fem/gridpart/common/capabilities.hh>
#include <dune/fem/gridpart/common/gridpart.hh>
#include <dune/fem/misc/capabilities.hh>
#include <dune/fem/space/common/dofmanager.hh>
#include <dune/fem/storage/singletonlist.hh>

namespace Dune
{

  namespace Fem
  {

    /*- see dune/grid/common/gridenums.hh
      enum InterfaceType {
            InteriorBorder_InteriorBorder_Interface=0, //!< send/receive interior and border entities
            InteriorBorder_All_Interface=1,            //!< send interior and border, receive all entities
            Overlap_OverlapFront_Interface=2,          //!< send overlap, receive overlap and front entities
            Overlap_All_Interface=3,                   //!< send overlap, receive all entities
            All_All_Interface=4                        //!< send all and receive all entities
      };
      enum PartitionIteratorType {
            Interior_Partition=0,       //!< only interior entities
            InteriorBorder_Partition=1, //!< interior and border entities
            Overlap_Partition=2,        //!< only overlap entities
            OverlapFront_Partition=3,   //!< overlap and front entities
            All_Partition=4,            //!< all entities
            Ghost_Partition=5           //!< only ghost entities
      };
    */

    template <PartitionIteratorType ittype>
    struct IteratorToInterface
    {
      static const InterfaceType value = InteriorBorder_All_Interface;
    };
    template <>
    struct IteratorToInterface< InteriorBorder_Partition >
    {
      static const InterfaceType value = InteriorBorder_InteriorBorder_Interface;
    };

    /////////////////////////////////////////////////////////////////////////
    //
    //  --AdaptiveLeafIndexGridPart
    //
    /////////////////////////////////////////////////////////////////////////

    /** @ingroup AdaptiveLeafGP
        \brief A grid part with an index set specially
        designed for adaptive calculations.

        The underlying \ref AdaptiveLeafIndexSet "index set" is defined for
        entities of all codimensions.
    */
    template< class TraitsImp >
    class AdaptiveGridPartBase
    : public GridPartDefault< TraitsImp >
    {
      typedef AdaptiveGridPartBase< TraitsImp > ThisType;
      typedef GridPartDefault< TraitsImp > BaseType;

    public:
      //! Type definitions
      typedef TraitsImp Traits;

      //! Grid implementation type
      typedef typename Traits :: GridPartType GridPartType;
      //! Grid implementation type
      typedef typename Traits :: GridType GridType;
      //! The leaf index set of the grid implementation
      typedef typename Traits :: IndexSetType IndexSetType;

      //! Struct providing types of the leaf iterators on codimension codim
      template< int codim >
      struct Codim
      : public BaseType :: template Codim< codim >
      {};

    private:
      typedef typename GridType::LeafGridView LeafGridView;

    public:
      //! type of intersection iterator
      typedef typename Traits::IntersectionIteratorType IntersectionIteratorType;

      //! type of intersection
      typedef typename IntersectionIteratorType::Intersection IntersectionType;

    protected:
      struct Key
      {
        GridType& grid_;
        Key(GridType& grid) : grid_( grid ) {}

        bool operator ==( const Key& other ) const
        {
          // compare grid pointers
          return (&grid_) == (& other.grid_ );
        }

        operator std::unique_ptr< GridPartType > () const
        {
          return std::unique_ptr< GridPartType > (new GridPartType(grid_, this) );
        }
      };
      typedef Key KeyType;

      typedef SingletonList < KeyType, IndexSetType > IndexSetProviderType;

      // type of entity with codimension zero
      typedef typename Codim< 0 > :: EntityType ElementType;

      // the leaf grid view
      LeafGridView leafGridView_ ;

      // reference to index set
      const IndexSetType* indexSet_;

      using BaseType::grid_;

    public:
      //! constructor
      explicit AdaptiveGridPartBase ( GridType &grid )
      : BaseType( grid ),
        leafGridView_( grid.leafGridView() ),
        indexSet_( &IndexSetProviderType::getObject( KeyType( grid ) ) )
      {}

      //! Copy Constructor
      AdaptiveGridPartBase ( const ThisType &other )
      : BaseType( other ),
        leafGridView_( other.leafGridView_ ),
        indexSet_( &IndexSetProviderType::getObject( KeyType( other.grid_ ) ) )
      {}

    protected:
      //! Constructor constructing object held by index set (for iterator access)
      AdaptiveGridPartBase ( GridType& grid, const KeyType* )
      : BaseType( grid ),
        leafGridView_( grid.leafGridView() ),
        indexSet_( nullptr )
      {}

    public:
      /** \brief Destructor removing index set, if only one reference left, index set
          removed.  */
      ~AdaptiveGridPartBase ()
      {
        if( indexSet_ )
        {
          IndexSetProviderType::removeObject( indexSet() );
          indexSet_ = nullptr;
        }
      }

      using BaseType::grid;

      //! Returns reference to index set of the underlying grid
      const IndexSetType &indexSet () const
      {
        assert( indexSet_ );
        return *indexSet_;
      }

      //! Begin iterator on the leaf level
      template< int codim >
      typename Codim< codim > :: IteratorType
      begin () const
      {
        return begin< codim, InteriorBorder_Partition >();
      }

      //! Begin iterator on the leaf level
      template< int codim, PartitionIteratorType pitype >
      typename Codim< codim > :: template Partition< pitype > :: IteratorType
      begin () const
      {
        return leafGridView_.template begin< codim, pitype >();
      }

      //! Begin iterator on the leaf level
      template< int codim >
      typename Codim< codim > :: IteratorType
      end () const
      {
        return end< codim, InteriorBorder_Partition >();
      }

      //! End iterator on the leaf level
      template< int codim, PartitionIteratorType pitype >
      typename Codim< codim > :: template Partition< pitype > :: IteratorType
      end () const
      {
        return leafGridView_.template end< codim, pitype >();
      }

      //! ibegin of corresponding intersection iterator for given entity
      IntersectionIteratorType
      ibegin ( const ElementType &entity ) const
      {
        return leafGridView_.ibegin( entity );
      }

      //! iend of corresponding intersection iterator for given entity
      IntersectionIteratorType
      iend ( const ElementType &entity ) const
      {
        return leafGridView_.iend( entity );
      }

      //! Returns maxlevel of the grid
      int level () const
      {
        return grid().maxLevel();
      }

      //! corresponding communication method for this grid part
      template< class DataHandle, class Data >
      void communicate ( CommDataHandleIF< DataHandle, Data > &data,
                         InterfaceType iftype,
                         CommunicationDirection dir ) const
      {
        this->grid().communicate( data, iftype, dir );
      }

    protected:
      const GridPartType& asImp() const
      {
        return static_cast<const GridPartType &> (*this);
      }

      GridPartType& asImp()
      {
        return static_cast<GridPartType &> (*this);
      }
    };

    /** @addtogroup AdaptiveLeafGP
        \brief GridPart for Dune::AdaptiveLeafIndexSet.
        The underlying index set is
        singleton for each grid object.
        Uses very efficient index sets specially
        designed for problems with constantly changing underlying grid.
    */
    template< class Grid, PartitionIteratorType idxpitype = All_Partition, bool onlyCodimensionZero = false >
    class AdaptiveLeafGridPart;

    //! Type definitions for the LeafGridPart class
    template< class Grid, PartitionIteratorType idxpitype , bool onlyCodimensionZero >
    class AdaptiveLeafGridPartTraits
    {
    public:
      //! type of the grid
      typedef Grid GridType;

      //! type of the grid part , i.e. this type
      typedef AdaptiveLeafGridPart< GridType, idxpitype, onlyCodimensionZero > GridPartType;

      /** \brief The type of the corresponding TwistUtility */
      typedef TwistUtility< GridType >  TwistUtilityType ;

      typedef typename GridType::CollectiveCommunication CollectiveCommunicationType;

    protected:
      // choose the AdaptiveIndexSet (based on the HierarchicIndexSet)
      // to be revised
      template < int dummy, bool onlyCodimZero >
      struct AdaptiveLeafIndexSetChooser
      {
        static const PartitionIteratorType indexSetPartitionType = idxpitype;
        static const InterfaceType indexSetInterfaceType = IteratorToInterface<idxpitype>::value;
        typedef AdaptiveLeafIndexSet< GridPartType > IndexSetType;
      };

      template <int dummy>
      struct AdaptiveLeafIndexSetChooser<dummy, true >
      {
        static const PartitionIteratorType indexSetPartitionType = idxpitype;
        static const InterfaceType indexSetInterfaceType = IteratorToInterface<idxpitype>::value;
        typedef DGAdaptiveLeafIndexSet< GridPartType > IndexSetType;
      };

      // also for Cartesian grids (e.g. YaspGrid) use adaptive leaf index set in parallel
      typedef AdaptiveLeafIndexSetChooser<-1, onlyCodimensionZero > IndexSetChooserType;

    public:
      //! type of the index set
      typedef typename IndexSetChooserType::IndexSetType IndexSetType;

      static const PartitionIteratorType indexSetPartitionType = IndexSetChooserType::indexSetPartitionType;
      static const InterfaceType indexSetInterfaceType = IndexSetChooserType::indexSetInterfaceType;

      // type of intersection iterator
      typedef typename GridType::LeafGridView::IntersectionIterator IntersectionIteratorType;

      template< int codim >
      struct Codim
      {
        typedef typename GridType::template Codim< codim >::Geometry      GeometryType;
        typedef typename GridType::template Codim< codim >::LocalGeometry LocalGeometryType;

        typedef typename GridType::template Codim< codim >::Entity        EntityType;
        typedef typename GridType::template Codim< codim >::EntitySeed    EntitySeedType;

        template< PartitionIteratorType pitype >
        struct Partition
        {
          typedef typename GridType::template Codim< codim >::template Partition< pitype >::LeafIterator IteratorType;
        };
      };

      //! \brief is true if grid on this view only has conforming intersections
      static const bool conforming = Dune::Capabilities::isLeafwiseConforming< GridType > :: v;
    };

    template< class Grid, PartitionIteratorType idxpitype , bool onlyCodimensionZero >
    class AdaptiveLeafGridPart
      : public AdaptiveGridPartBase< AdaptiveLeafGridPartTraits< Grid, idxpitype, onlyCodimensionZero > >
    {
      typedef AdaptiveGridPartBase< AdaptiveLeafGridPartTraits< Grid, idxpitype, onlyCodimensionZero > > BaseType;
      typedef typename BaseType :: KeyType  KeyType;
    public:
      typedef typename BaseType :: GridType GridType;
      //! Constructor
      explicit AdaptiveLeafGridPart ( GridType &grid )
      : BaseType( grid )
      {
      }

      //! copy constructor (for construction from KeyType, no public use)
      AdaptiveLeafGridPart ( GridType& grid, const KeyType* dummy )
      : BaseType( grid, dummy )
      {
      }

      //! copy constructor
      AdaptiveLeafGridPart ( const AdaptiveLeafGridPart& other ) = default;
    };

    /** @ingroup AdaptiveLeafGP
        \brief A grid part with an index set specially
        designed for adaptive calculations.

        The underlying \ref DGAdaptiveLeafIndexSet "index set" is defined
        only for codimension 0.
    */
    template< class Grid, PartitionIteratorType idxpitype = All_Partition >
<<<<<<< HEAD
    class DGAdaptiveLeafGridPart
    : public AdaptiveGridPartBase< AdaptiveLeafGridPartTraits< Grid, idxpitype, true > >
    {
      typedef AdaptiveGridPartBase< AdaptiveLeafGridPartTraits< Grid, idxpitype, true > > BaseType;
      typedef typename BaseType :: KeyType  KeyType;
    public:
      typedef typename BaseType :: GridType GridType;
      //! Constructor
      explicit DGAdaptiveLeafGridPart ( GridType &grid )
      : BaseType( grid )
      {
      }

      //! copy constructor (for construction from KeyType, no public use)
      DGAdaptiveLeafGridPart ( GridType& grid, const KeyType* dummy )
      : BaseType( grid, dummy )
      {
      }

      //! copy constructor
      DGAdaptiveLeafGridPart ( const DGAdaptiveLeafGridPart& other ) = default;
    };
=======
    using DGAdaptiveLeafGridPart = AdaptiveLeafGridPart< Grid, idxpitype, true >;


>>>>>>> a4de66dc

    template< class Grid, PartitionIteratorType idxpitype = All_Partition >
    class IntersectionAdaptiveLeafGridPart ;

    /** @ingroup AdaptiveLeafGP
        \brief A grid part with an index set specially
        designed for adaptive calculations including indices for intersections.

        The underlying \ref IntersectionAdaptiveLeafIndexSet "index set" is defined
        also for codimension -1 (intersections).
    */
    template< class Grid, PartitionIteratorType idxpitype >
    class IntersectionAdaptiveLeafGridPartTraits : public AdaptiveLeafGridPartTraits< Grid, idxpitype, false>
    {
    public:
      //! type of the grid part , i.e. this type
      typedef IntersectionAdaptiveLeafGridPart< Grid, idxpitype > GridPartType;

      //! type of the index set
      typedef IntersectionAdaptiveLeafIndexSet< GridPartType > IndexSetType;
    };

    /** @ingroup AdaptiveLeafGP
        \brief A grid part with an index set specially
        designed for adaptive calculations including indices for intersections.

        The underlying \ref IntersectionAdaptiveLeafIndexSet "index set" is defined
        also for codimension -1 (intersections).
    */
    template< class Grid, PartitionIteratorType idxpitype >
    class IntersectionAdaptiveLeafGridPart
    : public AdaptiveGridPartBase< IntersectionAdaptiveLeafGridPartTraits< Grid, idxpitype > >
    {
      typedef AdaptiveGridPartBase< IntersectionAdaptiveLeafGridPartTraits< Grid, idxpitype > > BaseType;
      typedef typename BaseType :: KeyType  KeyType;
    public:
      typedef typename BaseType :: GridType GridType;
      //! Constructor
      explicit IntersectionAdaptiveLeafGridPart( GridType &grid )
      : BaseType( grid )
      {
      }

      //! copy constructor (for construction from KeyType, no public use)
      IntersectionAdaptiveLeafGridPart ( GridType& grid, const KeyType* dummy )
      : BaseType( grid, dummy )
      {
      }

      //! copy constructor
      IntersectionAdaptiveLeafGridPart( const IntersectionAdaptiveLeafGridPart& other ) = default;
    };



    // Capabilities
    // ------------

    namespace GridPartCapabilities
    {

      // Capabilities for AdaptiveLeafGridPart
      // -------------------------------------

      template< class Grid, PartitionIteratorType idxpitype, bool onlyCodimensionZero >
      struct hasGrid< AdaptiveLeafGridPart< Grid, idxpitype, onlyCodimensionZero > >
      {
        static const bool v = true;
      };

      template< class Grid, PartitionIteratorType idxpitype, bool onlyCodimensionZero >
      struct hasSingleGeometryType< AdaptiveLeafGridPart< Grid, idxpitype, onlyCodimensionZero > >
      {
        static const bool v = Dune::Capabilities::hasSingleGeometryType< Grid >::v;
        static const unsigned int topologyId
          = Dune::Capabilities::hasSingleGeometryType< Grid >::topologyId;
      };

      template< class Grid, PartitionIteratorType idxpitype, bool onlyCodimensionZero >
      struct isCartesian< AdaptiveLeafGridPart< Grid, idxpitype, onlyCodimensionZero > >
      {
        static const bool v = Dune::Capabilities::isCartesian< Grid >::v;
      };

      template< class Grid, PartitionIteratorType idxpitype, bool onlyCodimensionZero, int codim  >
      struct hasEntity< AdaptiveLeafGridPart< Grid, idxpitype, onlyCodimensionZero >, codim >
      {
        static const bool v = Dune::Capabilities::hasEntity< Grid, codim >::v;
      };

      template< class Grid, PartitionIteratorType idxpitype, bool onlyCodimensionZero, int codim >
      struct canCommunicate< AdaptiveLeafGridPart< Grid, idxpitype, onlyCodimensionZero >, codim >
      {
        static const bool v = Dune::Capabilities::canCommunicate< Grid, codim >::v;
      };

      template< class Grid, PartitionIteratorType idxpitype, bool onlyCodimensionZero >
      struct isConforming< AdaptiveLeafGridPart< Grid, idxpitype, onlyCodimensionZero > >
      {
        static const bool v = Dune::Capabilities::isLeafwiseConforming< Grid >::v;
      };


      // Capabilities for DGAdaptiveLeafGridPart
      // ---------------------------------------

      template< class Grid, PartitionIteratorType idxpitype >
      struct hasGrid< DGAdaptiveLeafGridPart< Grid, idxpitype > >
      {
        static const bool v = true;
      };

      template< class Grid, PartitionIteratorType idxpitype >
      struct hasSingleGeometryType< DGAdaptiveLeafGridPart< Grid, idxpitype > >
      {
        static const bool v = Dune::Capabilities::hasSingleGeometryType< Grid >::v;
        static const unsigned int topologyId
          = Dune::Capabilities::hasSingleGeometryType< Grid >::topologyId;
      };

      template< class Grid, PartitionIteratorType idxpitype >
      struct isCartesian< DGAdaptiveLeafGridPart< Grid, idxpitype > >
      {
        static const bool v = Dune::Capabilities::isCartesian< Grid >::v;
      };

      template< class Grid, PartitionIteratorType idxpitype, int codim  >
      struct hasEntity< DGAdaptiveLeafGridPart< Grid, idxpitype >, codim >
      {
        static const bool v = Dune::Capabilities::hasEntity< Grid, codim >::v;
      };

      template< class Grid, PartitionIteratorType idxpitype, int codim >
      struct canCommunicate< DGAdaptiveLeafGridPart< Grid, idxpitype >, codim >
      {
        static const bool v = Dune::Capabilities::canCommunicate< Grid, codim >::v;
      };

      template< class Grid, PartitionIteratorType idxpitype >
      struct isConforming< DGAdaptiveLeafGridPart< Grid, idxpitype > >
      {
        static const bool v = Dune::Capabilities::isLeafwiseConforming< Grid >::v;
      };


      // Capbilities for IntersectionAdaptiveLeafGridPart
      // ------------------------------------------------

      template< class Grid, PartitionIteratorType idxpitype >
      struct hasGrid< IntersectionAdaptiveLeafGridPart< Grid, idxpitype > >
      {
        static const bool v = true;
      };

      template< class Grid, PartitionIteratorType idxpitype >
      struct hasSingleGeometryType< IntersectionAdaptiveLeafGridPart< Grid, idxpitype > >
      {
        static const bool v = Dune::Capabilities::hasSingleGeometryType< Grid >::v;
        static const unsigned int topologyId
          = Dune::Capabilities::hasSingleGeometryType< Grid >::topologyId;
      };

      template< class Grid, PartitionIteratorType idxpitype >
      struct isCartesian< IntersectionAdaptiveLeafGridPart< Grid, idxpitype > >
      {
        static const bool v = Dune::Capabilities::isCartesian< Grid >::v;
      };

      template< class Grid, PartitionIteratorType idxpitype, int codim  >
      struct hasEntity< IntersectionAdaptiveLeafGridPart< Grid, idxpitype >, codim >
      {
        static const bool v = Dune::Capabilities::hasEntity< Grid, codim >::v;
      };

      template< class Grid, PartitionIteratorType idxpitype, int codim >
      struct canCommunicate< IntersectionAdaptiveLeafGridPart< Grid, idxpitype >, codim >
      {
        static const bool v = Dune::Capabilities::canCommunicate< Grid, codim >::v;
      };

      template< class Grid, PartitionIteratorType idxpitype >
      struct isConforming< IntersectionAdaptiveLeafGridPart< Grid, idxpitype > >
      {
        static const bool v = Dune::Capabilities::isLeafwiseConforming< Grid >::v;
      };

    } // namespace GridPartCapabilities

  } // namespace Fem

} // namespace Dune

#endif // #ifndef DUNE_FEM_ADAPTIVELEAFGRIDPART_HH<|MERGE_RESOLUTION|>--- conflicted
+++ resolved
@@ -353,34 +353,8 @@
         only for codimension 0.
     */
     template< class Grid, PartitionIteratorType idxpitype = All_Partition >
-<<<<<<< HEAD
-    class DGAdaptiveLeafGridPart
-    : public AdaptiveGridPartBase< AdaptiveLeafGridPartTraits< Grid, idxpitype, true > >
-    {
-      typedef AdaptiveGridPartBase< AdaptiveLeafGridPartTraits< Grid, idxpitype, true > > BaseType;
-      typedef typename BaseType :: KeyType  KeyType;
-    public:
-      typedef typename BaseType :: GridType GridType;
-      //! Constructor
-      explicit DGAdaptiveLeafGridPart ( GridType &grid )
-      : BaseType( grid )
-      {
-      }
-
-      //! copy constructor (for construction from KeyType, no public use)
-      DGAdaptiveLeafGridPart ( GridType& grid, const KeyType* dummy )
-      : BaseType( grid, dummy )
-      {
-      }
-
-      //! copy constructor
-      DGAdaptiveLeafGridPart ( const DGAdaptiveLeafGridPart& other ) = default;
-    };
-=======
     using DGAdaptiveLeafGridPart = AdaptiveLeafGridPart< Grid, idxpitype, true >;
 
-
->>>>>>> a4de66dc
 
     template< class Grid, PartitionIteratorType idxpitype = All_Partition >
     class IntersectionAdaptiveLeafGridPart ;
