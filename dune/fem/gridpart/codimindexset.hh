#ifndef DUNE_FEM_CODIMINDEXSET_HH
#define DUNE_FEM_CODIMINDEXSET_HH

#include <algorithm>

//- Dune includes 
#include <dune/common/misc.hh>
#include <dune/fem/space/common/arrays.hh>
#include <dune/fem/gridpart/defaultindexsets.hh>

#include <dune/fem/io/streams/xdrstreams.hh>
#include <dune/grid/utility/persistentcontainer.hh>

#include <dune/grid/utility/persistentcontainervector.hh>
#include <dune/grid/utility/persistentcontainerwrapper.hh>
#include <dune/grid/utility/persistentcontainermap.hh>

#ifdef ENABLE_ADAPTIVELEAFINDEXSET_FOR_YASPGRID
#include <dune/grid/yaspgrid.hh>
#include <dune/grid/sgrid.hh>

namespace Dune 
{

  // PersistentContainer for YaspGrid
  // --------------------------------

  template< int dim, class Data >
  class PersistentContainer< YaspGrid< dim >, Data >
  : public PersistentContainerVector< YaspGrid< dim >, 
                                      typename YaspGrid< dim >::LeafIndexSet,
                                      std::vector<Data> >
  {
    typedef YaspGrid< dim > Grid;
    typedef PersistentContainerVector< Grid, typename Grid::LeafIndexSet, std::vector<Data> > BaseType;

  public:
    //! Constructor filling the container with values using the default constructor 
    //! Depending on the implementation this could be achieved without allocating memory
    PersistentContainer ( const Grid &grid, const int codim, const Data& value = Data() )
    : BaseType( grid, codim, grid.leafIndexSet(), 1.0, value )
    {}
  };

  // PersistentContainer for SGrid
  // -------------------------------

  template< int dim, int dimworld, class ctype, class Data >
  class PersistentContainer< SGrid< dim, dimworld, ctype >, Data >
  : public PersistentContainerVector< SGrid< dim, dimworld, ctype >, 
                                      typename SGrid< dim, dimworld, ctype >::LeafIndexSet,
                                      std::vector<Data> >
  {
    typedef SGrid< dim, dimworld, ctype > Grid ;
    typedef PersistentContainerVector< Grid, typename Grid::LeafIndexSet, std::vector<Data> > BaseType;

  public:
    //! Constructor filling the container with values using the default constructor 
    //! Depending on the implementation this could be achieved without allocating memory
    PersistentContainer ( const Grid &grid, const int codim, const Data& value = Data() )
    : BaseType( grid, codim, grid.leafIndexSet(), 1.0, value )
    {}
  };

}
#endif


namespace Dune 
{

  namespace Fem
  {

    //***********************************************************************
    //
    //  Index Set for one codimension
    //  --CodimIndexSet 
    //
    //***********************************************************************
    template <class GridImp>  
    class CodimIndexSet
    {
    protected:  
      typedef GridImp GridType;
      typedef CodimIndexSet < GridType >  ThisType;

    private:
      enum INDEXSTATE { UNUSED = 0,  // unused indices
                        USED   = 1,  // used indices
                        NEW    = 2 };//  new indices 

      // reference to grid 
      const GridType& grid_;

    public:
      // type of exported index 
      typedef int IndexType ;

    protected:  
      // indices in this status have not been initialized 
      static IndexType invalidIndex() { return -1; }

      // array type for indices 
      typedef MutableArray< IndexType > IndexArrayType;
      typedef MutableArray< INDEXSTATE > IndexStateArrayType;

      // use the imporved PersistentContainer
      typedef PersistentContainer< GridType, IndexType > IndexContainerType;

      // the mapping of the global to leaf index 
      IndexContainerType leafIndex_;
      IndexStateArrayType indexState_;

      // stack for holes 
      IndexArrayType holes_; 
     
      // Array that only remeber the occuring 
      // holes (for compress of data)
      IndexArrayType oldIdx_; 
      IndexArrayType newIdx_; 
     
      // last size of set before compress (needed in parallel runs) 
      IndexType lastSize_;

      // codim for which index is provided 
      const int myCodim_; 

      // actual number of holes 
      IndexType numberHoles_;

    public:

      //! Constructor taking memory factor (default = 1.1)
      CodimIndexSet (const GridType& grid, 
                     const int codim, 
                     const double memoryFactor = 1.1) 
        : grid_( grid ) 
        , leafIndex_( grid, codim, invalidIndex() )
        , indexState_( 0 )
        , holes_(0)
        , oldIdx_(0)
        , newIdx_(0)
        , lastSize_ (0)
        , myCodim_( codim ) 
        , numberHoles_(0)
      {
        setMemoryFactor(memoryFactor);
      }

      //! set memory overestimation factor 
      void setMemoryFactor(const double memoryFactor)
      {
        indexState_.setMemoryFactor( memoryFactor );
        holes_.setMemoryFactor(memoryFactor);
        oldIdx_.setMemoryFactor(memoryFactor);
        newIdx_.setMemoryFactor(memoryFactor);
      }

      //! reallocate the vectors
      void resize () { leafIndex_.resize( invalidIndex() ); }

      //! prepare for setup (nothing to do here)
      void prepareCompress () {}

    public:  
      //! clear set 
      void clear() 
      {
        // set all values to invalidIndex  
        leafIndex_.fill( invalidIndex() );
        // free all indices
        indexState_.resize( 0 );
      }

      //! set all entries to unused 
      void resetUsed ()
      {
        std::fill( indexState_.begin(), indexState_.end(), UNUSED );
      }

      bool consecutive ()
      {
        std::set< int > found ;
        // Something's wrong here: This method _must_ always return true
        typedef typename IndexContainerType::Iterator Iterator;
        bool consecutive = true;
        const Iterator end = leafIndex_.end();
        for( Iterator it = leafIndex_.begin(); it != end; ++it )
        {
          if( *it != invalidIndex() )
          {
            if( found.find( *it ) != found.end() ) 
            {
              std::cout << "index " << *it << " exists twice " << std::endl;
            }
            assert( found.find( *it ) == found.end() );
            found.insert( *it );
          }
          consecutive &= (*it < IndexType( indexState_.size() ));
        }
        return consecutive;
      }

      //! set all entries to unused 
      void checkConsecutive () { assert( consecutive() ); }

      //! clear holes, i.e. set number of holes to zero 
      void clearHoles() 
      {
        // set number of holes to zero 
        numberHoles_ = 0;
        // remember actual size 
        lastSize_ = indexState_.size();
      }

      //! make to index numbers consecutive 
      //! return true, if at least one hole was closed 
      bool compress ()
      {
        const int sizeOfVecs = indexState_.size();
        holes_.resize( sizeOfVecs );

        // true if a least one dof must be copied 
        bool haveToCopy = false;
        
        /*
        typedef typename IndexContainerType::Iterator Iterator;
        const Iterator end = leafIndex_.end();
        for( Iterator it = leafIndex_.begin(); it != end; ++it )
        {
          if( *it != invalidIndex() && indexState_[ *it ] == UNUSED ) 
            *it = invalidIndex();
        }
        */

        // mark holes 
        int actHole = 0;
        for( int index=0; index<sizeOfVecs; ++index )
        {
          // create vector with all holes 
          if( indexState_[ index ] == UNUSED )
            holes_[ actHole++ ] = index;
        }

        // the new size is the actual size minus the holes 
        const int actSize = sizeOfVecs - actHole;

        // resize hole storing vectors 
        oldIdx_.resize(actHole);
        newIdx_.resize(actHole);

        // only compress if number of holes > 0    
        if(actHole > 0)
        {
          // close holes 
          int holes = 0; // number of real holes 
          typedef typename IndexContainerType::Iterator Iterator;
          const Iterator end = leafIndex_.end();
          for( Iterator it = leafIndex_.begin(); it != end; ++it )
          {
            IndexType& index = *it;
            if( index == invalidIndex() ) 
            {
              continue ;
            }
            else if( indexState_[ index ] == UNUSED )
            {
              index = invalidIndex();
              continue ;
            }

            // a index that is used but larger then actual size 
            // has to move to a hole 
            // if used index lies behind size, then index has to move 
            // to one of the holes 
            if( index >= actSize )
            {
              //std::cout << "Check index " << index << std::endl;
              // serach next hole that is smaler than actual size 
              --actHole;
              // if actHole < 0 then error, because we have index larger then
              // actual size 
              assert(actHole >= 0);
              while ( holes_[actHole] >= actSize )
              {
                --actHole;
                if(actHole < 0) break;
              }

              assert(actHole >= 0);

#if HAVE_MPI 
              // only for none-ghost elements hole storage is applied
              // this is because ghost indices might have in introduced 
              // after the resize was done. 
              if( indexState_[ index ] == USED )
#endif
<<<<<<< HEAD
              {
                // remember old and new index 
                oldIdx_[holes] = index;
                newIdx_[holes] = holes_[actHole];
                ++holes;
=======
                {
                  // remember old and new index 
                  oldIdx_[holes] = *it;
                  newIdx_[holes] = holes_[actHole];
                  ++holes;
                }

                *it = holes_[actHole];

                // means that dof manager has to copy the mem
                haveToCopy = true;
>>>>>>> 957c6211
              }
              
              index = holes_[actHole];

              // means that dof manager has to copy the mem
              indexState_[ index ] = NEW;
              haveToCopy = true;
            }
          }
          // this call only sets the size of the vectors 
          oldIdx_.resize(holes);
          newIdx_.resize(holes);

          // mark holes as new
          // note: This needs to be done after reassignment, so that their
          //       original entry will still see them as UNUSED.
          for( int hole = 0; hole < holes; ++hole )
            indexState_[ newIdx_[ hole ] ] = NEW;

        } // end if actHole > 0  
       
        // store number of actual holes 
        numberHoles_ = oldIdx_.size();

        // adjust size of container to correct value 
        leafIndex_.resize( invalidIndex() );

        // resize vector of index states
        indexState_.resize( actSize );

#ifndef NDEBUG
        for( int i=0; i<actSize; ++i ) 
          assert( indexState_[ i ] == USED || 
                  indexState_[ i ] == UNUSED ||  
                  indexState_[ i ] == NEW );

        // make sure that the leaf size of the grid 
        // is the same the size of the codim=0 index set
        if( grid_.comm().size() == 1 && myCodim_ == 0 )
          assert( grid_.size( 0 ) == actSize );

        checkConsecutive();
#endif
        return haveToCopy;
      }

      //! return how much extra memory is needed for restriction 
      IndexType additionalSizeEstimate () const { return indexState_.size(); }

      //! return size of grid entities per level and codim 
      IndexType size () const { return indexState_.size(); }
      
      //! return size of grid entities per level and codim 
      IndexType realSize () const
      {
        return leafIndex_.size();
      }

      //! return leaf index for given entity   
      //- --index 
      template <class EntityType>
      IndexType index ( const EntityType& entity ) const
      {
        assert( myCodim_ == EntityType :: codimension );
        assert( checkValidIndex( leafIndex_[ entity ] ) );
        return leafIndex_[ entity ];
      }
      
      //! return leaf index for given entity   
      template <class EntityType>
      IndexType subIndex ( const EntityType& entity,
                           const int subNumber ) const 
      {
        assert( 0 == EntityType :: codimension );
        assert( checkValidIndex( leafIndex_( entity, subNumber ) ) );
        return leafIndex_( entity, subNumber );
      }
      
      //! return state of index for given hierarchic number  
      template <class EntityType> 
      bool exists ( const EntityType& entity ) const
      {
        assert( myCodim_ == EntityType :: codimension );
        const IndexType &index = leafIndex_[ entity ];
        return (indexState_[ index ] != UNUSED);
      }
     
      template <class EntityType> 
      bool exists ( const EntityType& entity ,
                    const int subNumber ) const 
      {
        assert( 0 == EntityType :: codimension );
        const IndexType &index = leafIndex_( entity, subNumber );
        assert( index < indexState_.size() );
        return (indexState_[ index ] != UNUSED);
      }
     
      //! return number of holes 
      IndexType numberOfHoles () const
      {
        return numberHoles_;
      }

      //! return old index, for dof manager only 
      IndexType oldIndex (int elNum ) const
      {
        assert( numberHoles_ == IndexType(oldIdx_.size()) );
        return oldIdx_[elNum]; 
      }

      //! return new index, for dof manager only returns index 
      IndexType newIndex (int elNum) const
      {
        assert( numberHoles_ == IndexType(newIdx_.size()) );
        return newIdx_[elNum]; 
      }

      // insert element and create index for element number 
      template <class EntityType> 
      void insert (const EntityType& entity )
      {
        assert( myCodim_ == EntityType :: codimension );
        insertIdx( leafIndex_[ entity ] );
      }

      // insert element and create index for element number 
      template <class EntityType> 
      void insertSubEntity (const EntityType& entity, 
                            const int subNumber)  
      {
        assert( 0 == EntityType :: codimension );
        insertIdx( leafIndex_( entity, subNumber ) );
      }

      // insert element as ghost and create index for element number 
      template <class EntityType> 
      void insertGhost (const EntityType& entity )
      {
        assert( myCodim_ == EntityType :: codimension );
        // insert index
        IndexType &leafIdx = leafIndex_[ entity ];
        insertIdx( leafIdx );

        // if index is also larger than lastSize
        // mark as new to skip old-new index lists 
        if( leafIdx >= lastSize_ ) 
          indexState_[ leafIdx ] = NEW;
      }

      // insert element and create index for element number 
      template <class EntityType> 
      void markForRemoval( const EntityType& entity )
      {
        assert( myCodim_ == EntityType :: codimension );
        const IndexType &index = leafIndex_[ entity ];
        if( index != invalidIndex() )
          indexState_[ index ] = UNUSED;
      }

      // insert element as ghost and create index for element number 
      template <class EntityType> 
      bool validIndex (const EntityType& entity ) const
      {
        assert( myCodim_ == EntityType :: codimension );
        return (leafIndex_[ entity ] >= 0);
      }

      void print( std::ostream& out ) const 
      {
        typedef typename IndexContainerType::ConstIterator Iterator;
        const Iterator end = leafIndex_.end();
        for( Iterator it = leafIndex_.begin(); it != end; ++it )
        {
          const IndexType &leafIdx = *it;
          out << "idx: " << leafIdx << "  stat: " << indexState_[ leafIdx ] << std::endl;
        }
      }

    protected:
      // return true if the index idx is valid 
      bool checkValidIndex( const IndexType& idx ) const 
      {
        assert( idx != invalidIndex() );
        assert( idx  < size() );
        return (idx != invalidIndex() ) && ( idx < size() );
      }

      // insert element and create index for element number  
      void insertIdx ( IndexType &index )
      {
        if( index == invalidIndex() )
        {
          index = indexState_.size();
          indexState_.resize( index+1 );
        }
        assert( index < indexState_.size() );
        indexState_[ index ] = USED;
      }

    public:  
      // write to stream 
      template <class StreamTraits> 
      bool write(OutStreamInterface< StreamTraits >& out) const
      {
        // store current index set size 
        out << indexState_.size();
        
        // for consistency checking, write size as 64bit integer
        const uint64_t mysize = leafIndex_.size();
        out << mysize ;

        // backup indices 
        typedef typename IndexContainerType::ConstIterator ConstIterator;
        const ConstIterator end = leafIndex_.end();
        for( ConstIterator it = leafIndex_.begin(); it != end; ++it )
          out << *it;

        return true;
      }
      
      // read from stream 
      template <class StreamTraits> 
      bool read(InStreamInterface< StreamTraits >& in)
      {
        // read current index set size
        int size;
        in >> size;

        // mark all indices used
        indexState_.resize( size );
        std::fill( indexState_.begin(), indexState_.end(), USED );
        
        // for consistency checking 
        uint64_t storedSize = 0;
        in >> storedSize ;

        uint64_t leafsize = leafIndex_.size();
        // the stored size can be larger (visualization of parallel grids in serial)
        if( storedSize < leafsize ) 
        {
          DUNE_THROW(InvalidStateException,"CodimIndexSet: size consistency check failed during restore!"); 
        }

        // restore indices  
        typedef typename IndexContainerType::Iterator Iterator;
        const Iterator end = leafIndex_.end();
        uint64_t count = 0 ;
        for( Iterator it = leafIndex_.begin(); it != end; ++it, ++count )
          in >> *it;

        // also read indices that were stored but are not needed on read 
        if( count < storedSize )
        {
          IndexType value ;
          const uint64_t leftOver = storedSize - count ;
          for( uint64_t i = 0; i < leftOver; ++i ) 
            in >> value ;
        }

        return true;
      }
      
    }; // end of CodimIndexSet  

  } // namespace Fem

} // namespace Dune 

#endif // #ifndef DUNE_FEM_CODIMINDEXSET_HH<|MERGE_RESOLUTION|>--- conflicted
+++ resolved
@@ -194,7 +194,7 @@
             {
               std::cout << "index " << *it << " exists twice " << std::endl;
             }
-            assert( found.find( *it ) == found.end() );
+            //assert( found.find( *it ) == found.end() );
             found.insert( *it );
           }
           consecutive &= (*it < IndexType( indexState_.size() ));
@@ -224,7 +224,6 @@
         // true if a least one dof must be copied 
         bool haveToCopy = false;
         
-        /*
         typedef typename IndexContainerType::Iterator Iterator;
         const Iterator end = leafIndex_.end();
         for( Iterator it = leafIndex_.begin(); it != end; ++it )
@@ -232,7 +231,6 @@
           if( *it != invalidIndex() && indexState_[ *it ] == UNUSED ) 
             *it = invalidIndex();
         }
-        */
 
         // mark holes 
         int actHole = 0;
@@ -296,25 +294,11 @@
               // after the resize was done. 
               if( indexState_[ index ] == USED )
 #endif
-<<<<<<< HEAD
               {
                 // remember old and new index 
                 oldIdx_[holes] = index;
                 newIdx_[holes] = holes_[actHole];
                 ++holes;
-=======
-                {
-                  // remember old and new index 
-                  oldIdx_[holes] = *it;
-                  newIdx_[holes] = holes_[actHole];
-                  ++holes;
-                }
-
-                *it = holes_[actHole];
-
-                // means that dof manager has to copy the mem
-                haveToCopy = true;
->>>>>>> 957c6211
               }
               
               index = holes_[actHole];
@@ -331,8 +315,8 @@
           // mark holes as new
           // note: This needs to be done after reassignment, so that their
           //       original entry will still see them as UNUSED.
-          for( int hole = 0; hole < holes; ++hole )
-            indexState_[ newIdx_[ hole ] ] = NEW;
+          //for( int hole = 0; hole < holes; ++hole )
+          // indexState_[ newIdx_[ hole ] ] = NEW;
 
         } // end if actHole > 0  
        
