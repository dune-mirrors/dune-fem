--- conflicted
+++ resolved
@@ -49,7 +49,6 @@
     setattr(module.Space, "interpolate", interpolate )
     return module
 
-<<<<<<< HEAD
 def interpolate( self, func, **kwargs ):
     storage=kwargs.pop('a',"Adaptive")
     try:
@@ -59,8 +58,6 @@
     df.interpolate(func)
     return df
 
-=======
->>>>>>> 7146d37d
 def create(space, grid, **parameters):
     """Get a Space
 
