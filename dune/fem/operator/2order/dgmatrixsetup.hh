--- conflicted
+++ resolved
@@ -132,20 +132,11 @@
           // insert (en,nb) matrix
           rowMapper.mapEach( nb, MFunctor( colMapper, en, Functor( indices ) ) );
 
-<<<<<<< HEAD
-          bool fillNeighbor = true;
-=======
->>>>>>> b9ccca42
 #if HAVE_MPI 
           // overlap element, we insert the (nb, en) matrix
           if( nb.partitionType() == OverlapEntity )
             rowMapper.mapEach( en, MFunctor( colMapper, nb, Functor( indices ) ) );
 #endif
-<<<<<<< HEAD
-          // insert (nb, en) matrix for overlap elements
-          rowMapper.mapEach( en, MFunctor( colMapper, nb, Functor( indices, fillNeighbor ) ) );
-=======
->>>>>>> b9ccca42
         }
       }
     }
