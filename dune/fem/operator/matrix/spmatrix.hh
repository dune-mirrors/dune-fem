--- conflicted
+++ resolved
@@ -953,14 +953,8 @@
 
     template< class DomainFunction, class RangeFunction >
     class SparseRowMatrixOperator
-<<<<<<< HEAD
-    : public SparseRowMatrixObject< typename DomainFunction::DiscreteFunctionSpaceType, typename RangeFunction::DiscreteFunctionSpaceType >,
-      public Fem::AssembledOperator< DomainFunction, RangeFunction >,
-      public OEMSolver::PreconditionInterface
-=======
     : public SparseRowMatrixObject< typename DomainFunction::DiscreteFunctionSpaceType, typename RangeFunction::DiscreteFunctionSpaceType, TraitsImp >,
       public Fem::AssembledOperator< DomainFunction, RangeFunction >
->>>>>>> 3db3bc5f
     {
       typedef SparseRowMatrixOperator< DomainFunction, RangeFunction > This;
       typedef SparseRowMatrixObject< typename DomainFunction::DiscreteFunctionSpaceType, typename RangeFunction::DiscreteFunctionSpaceType > Base;
