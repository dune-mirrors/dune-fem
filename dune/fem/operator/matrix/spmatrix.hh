--- conflicted
+++ resolved
@@ -48,14 +48,14 @@
 
       //! construct matrix of zero size
       explicit SparseRowMatrix(double omega = 1.1) :
-        values_(0), col_(0), nonZeros_(0), dim_({0,0}), nz_(0), omega_(omega)
+        values_(0), col_(0), nonZeros_(0), dim_({{0,0}}), nz_(0), omega_(omega)
       {}
 
       //! construct matrix with 'rows' rows and 'cols' columns,
       //! maximum 'nz' non zero values in each row
       //! and intialize all values with 'val'
       SparseRowMatrix(int rows, int cols, int nz, const T& val = 0, double omega = 1.1) :
-      values_(0), col_(0), nonZeros_(0), dim_({0,0}), nz_(0), omega_(omega)
+      values_(0), col_(0), nonZeros_(0), dim_({{0,0}}), nz_(0), omega_(omega)
       {
         reserve(rows,cols,nz,val);
       }
@@ -706,318 +706,6 @@
 
 
     template <class T>
-<<<<<<< HEAD
-    SparseRowMatrix<T>::SparseRowMatrix(double omega) :
-      values_(nullptr), col_(nullptr), nonZeros_(nullptr),
-      dim_({{0,0}}), nz_(0), memSize_(0), omega_(omega)
-    {
-      checkConsistency();
-    }
-
-    template <class T>
-    SparseRowMatrix<T>::SparseRowMatrix(int rows, int cols, int nz,
-                                        const T& dummy, double omega) :
-      values_(nullptr), col_(nullptr), nonZeros_(nullptr),
-      dim_({{0,0}}), nz_(0), memSize_(0), omega_(omega)
-    {
-      // resize and get storage
-      reserve(rows,cols,nz,dummy);
-
-      // set all values to default value
-      clear();
-
-      checkConsistency();
-    }
-
-    template <class T>
-    void SparseRowMatrix<T>::removeObj()
-    {
-      checkConsistency();
-
-      if(values_)
-        delete [] values_;
-      values_ = nullptr;
-      if(col_)
-        delete [] col_;
-      col_ = nullptr;
-      if(nonZeros_)
-        delete [] nonZeros_;
-      nonZeros_ = nullptr;
-
-      checkConsistency();
-    }
-
-    template <class T>
-    SparseRowMatrix<T>::~SparseRowMatrix()
-    {
-      checkConsistency();
-
-      removeObj();
-
-      checkConsistency();
-    }
-
-    template <class T>
-    void SparseRowMatrix<T>::reserve(int rows, int cols, int nz,const T& dummy)
-    {
-      if( (rows == dim_[0]) && (cols == dim_[1]) && (nz == nz_))
-      {
-        clear();
-        return;
-      }
-
-      removeObj();
-
-      values_ = new T [ rows*nz ];
-      col_    = new int [ rows*nz ];
-      nonZeros_ = new int [ rows ];
-
-      assert( values_ );
-      assert( col_ );
-      assert( nonZeros_ );
-
-      dim_[0] = rows;
-      dim_[1] = cols;
-
-      memSize_ = rows * nz;
-      nz_ = nz;
-      // add first col for offset
-      nz_ += firstCol ;
-
-      assert( dim_[0] > 0 );
-      assert( dim_[1] > 0 );
-
-      // make resize
-      newValues_.resize( nz_ );
-
-      // only reserve for indices
-      newIndices_.reserve( nz_ );
-
-      // set all values to default value
-      clear();
-
-      checkConsistency();
-    }
-
-    //! resize matrix
-    template <class T>
-    void SparseRowMatrix<T>::resize(int newRow, int newCol, int newNz )
-    {
-      if(newRow != this->rows() || newNz > nz_ )
-      {
-        if( newNz < 0 )
-          newNz = nz_;
-
-        auto newMemSize = newRow * newNz ;
-
-        int memHalf = (int) memSize_/2;
-        if((newMemSize > memSize_) || (newMemSize < memHalf))
-        {
-          T tmp = 0;
-          auto oldValues = values_;
-          values_ = nullptr;
-          auto oldCol  = col_;
-          col_ = nullptr;
-          auto oldNonZeros = nonZeros_;
-          nonZeros_ = nullptr;
-          const auto oldNz = nz_;
-          const auto copySize = std::min( dim_[0] , newRow );
-          const auto oldSize = dim_[0];
-
-          // reserve new memory
-          reserve(newRow,newCol,newNz,tmp);
-
-          if( (oldSize > 0) && (oldNz > 0 ))
-          {
-            std::memset( col_ , -1 , newRow * newNz * sizeof(int));
-            for( auto row = 0; row < copySize; ++ row )
-            {
-              const auto newLoc = row * newNz ;
-              const auto oldLoc = row * oldNz ;
-              std::memcpy( values_ + newLoc , oldValues + oldLoc , oldNz * sizeof(T) );
-              std::memcpy( col_ + newLoc    , oldCol + oldLoc   , oldNz * sizeof(int) );
-            }
-            std::memcpy(nonZeros_, oldNonZeros, copySize * sizeof(int) );
-          }
-
-          delete [] oldValues;
-          delete [] oldCol;
-          delete [] oldNonZeros;
-        }
-        else
-        {
-          assert(newRow > 0);
-          dim_[0] = newRow;
-          dim_[1] = newCol;
-        }
-      }
-
-      assert( this->rows()  == newRow );
-      assert( this->cols()  == newCol );
-    }
-
-    template< class T >
-    inline T SparseRowMatrix<T>::operator()( const int row, const int col ) const
-    {
-      assert( row >= 0 );
-      assert( (row < dim_[0]) ? 1 : (std::cout << row << " bigger " << dim_[0] << std::endl, 0));
-
-      const auto nonZ = nonZeros_[row];
-      auto thisCol = row*nz_;
-      for(auto i=firstCol; i<nonZ; ++i)
-      {
-        if(col_[thisCol] == col)
-          return values_[thisCol];
-        ++thisCol;
-      }
-      return 0;
-    }
-
-    template <class T>
-    int SparseRowMatrix<T>::colIndex(int row, int col)
-    {
-      checkConsistency();
-
-      assert( row >= 0 );
-      assert( row < dim_[0] );
-
-      int i = 0;
-      while( i < nz_ && col_[row*nz_+i] < col && col_[row*nz_+i] != defaultCol )
-        ++i;
-      if(col_[row*nz_+i] == col)
-        return i;  // column already in matrix
-      else if( col_[row*nz_+i] == defaultCol )
-      { // add this column at end of this row
-        ++nonZeros_[row];
-        return i;
-      }
-      else
-      {
-        ++nonZeros_[row];
-        // must shift this row to add col at the position i
-        auto j = nz_-1; // last column
-        if (col_[row*nz_+j] != defaultCol)
-        { // new space available - so resize
-          resize( rows(), cols(), (2 * nz_) );
-          j++;
-        }
-        for(;j>i;--j)
-        {
-          col_[row*nz_+j] = col_[row*nz_+j-1];
-          values_[row*nz_+j] = values_[row*nz_+j-1];
-        }
-        col_[row*nz_+i] = col;
-        values_[row*nz_+i] = 0;
-        return i;
-      }
-    }
-
-    template <class T>
-    void SparseRowMatrix<T>::clear()
-    {
-      T init = 0;
-      for(auto i=0; i<dim_[0]*nz_; ++i)
-      {
-        values_ [i] = init;
-        col_[i] = defaultCol;
-      }
-
-      for(auto i=0; i<dim_[0]; ++i)
-      {
-        nonZeros_[i] = 0;
-      }
-
-      checkConsistency();
-    }
-
-    template <class T>
-    void SparseRowMatrix<T>::clearRow(int row)
-    {
-      checkConsistency();
-
-      assert( nonZeros_ );
-      assert( values_ );
-      assert( col_ );
-
-      nonZeros_[row] = firstCol;
-
-      auto col = row * nz_;
-      for(auto i=0; i<nz_; ++i)
-      {
-        values_ [col] = 0;
-        col_[col] = defaultCol;
-        ++col;
-      }
-
-      checkConsistency();
-    }
-
-    template <class T>
-    void SparseRowMatrix<T>::set(int row, int col, T val)
-    {
-      checkConsistency();
-
-      assert((col>=0) && (col <= dim_[1]));
-      assert((row>=0) && (row <= dim_[0]));
-
-      auto whichCol = colIndex(row,col);
-      assert( whichCol != defaultCol );
-
-      values_[row*nz_ + whichCol] = val;
-      if(whichCol >= nonZeros_[row])
-        nonZeros_[row]++;
-      col_[row*nz_ + whichCol] = col;
-
-      checkConsistency();
-    }
-
-    template <class T>
-    void SparseRowMatrix<T>::add(int row, int col, T val)
-    {
-      checkConsistency();
-
-      auto whichCol = colIndex(row,col);
-      assert( whichCol != defaultCol );
-      values_[row*nz_ + whichCol] += val;
-      col_[row*nz_ + whichCol] = col;
-
-      checkConsistency();
-    }
-
-    //! matrix-vector multiplication
-    template <class T> template <class ArgDFType, class DestDFType>
-    void SparseRowMatrix<T>::apply(const ArgDFType &f, DestDFType &ret) const
-    {
-      constexpr auto blockSize = ArgDFType :: DiscreteFunctionSpaceType :: localBlockSize;
-
-      //! we assume that the dimension of the functionspace of f is the same as
-      //! the size of the matrix
-      auto ret_it = ret.dbegin();
-
-      for(auto row=0; row<dim_[0]; ++row)
-      {
-        (*ret_it) = 0.0;
-        for(auto col=firstCol; col<nz_; ++col)
-        {
-          const auto thisCol = row*nz_ + col;
-          const auto realCol = col_[thisCol];
-
-          if( realCol == defaultCol )
-            continue;
-
-          const int blockNr = realCol / blockSize ;
-          const int dofNr = realCol % blockSize ;
-          auto fBlock = f.block( blockNr );
-          (*ret_it) += values_[thisCol] * (*fBlock)[ dofNr ];
-        }
-
-        ++ret_it;
-      }
-    }
-
-    template <class T>
-=======
->>>>>>> 106096e3
     void SparseRowMatrix<T>::checkConsistency() const
     {
       bool consistent = true;
