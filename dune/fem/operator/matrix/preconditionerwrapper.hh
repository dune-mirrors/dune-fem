#ifndef DUNE_FEM_PRECONDITIONERWRAPPER_HH
#define DUNE_FEM_PRECONDITIONERWRAPPER_HH

#include <memory>
#include <dune/common/shared_ptr.hh>

// standard diagonal preconditioner
#include <dune/fem/solver/diagonalpreconditioner.hh>


#if HAVE_DUNE_ISTL
#include <dune/istl/operators.hh>
#include <dune/istl/preconditioners.hh>

#include <dune/istl/paamg/amg.hh>
#include <dune/istl/paamg/pinfo.hh>
#endif

namespace Dune
{

  namespace Fem
  {

#if HAVE_DUNE_ISTL
    template<class M, class X, class Y, int l=1>
    class FemSeqILU0 : public SeqILU0<M,X,Y,l>
    {
      typedef SeqILU0<M,X,Y,l>  BaseType ;
    public:
      typedef typename X::field_type field_type;
      FemSeqILU0 (const M& A, int iter, field_type w)
        : BaseType( A, w )
      {}
      FemSeqILU0 (const M& A, field_type w)
        : BaseType( A, w )
      {}
    };


    template< class MatrixObject, class X, class Y >
    class FemDiagonalPreconditioner : public Preconditioner<X,Y>
    {
    public:
      typedef typename MatrixObject :: ColumnDiscreteFunctionType DiscreteFunctionType ;
      // select preconditioner for assembled operators
      typedef DiagonalPreconditionerBase< DiscreteFunctionType, MatrixObject, true > PreconditionerType ;

    protected:
      PreconditionerType diagonalPrecon_;

    public:
      typedef typename X::field_type field_type;
      FemDiagonalPreconditioner( const MatrixObject& mObj )
        : diagonalPrecon_( mObj )
      {}

      //! \copydoc Preconditioner
      virtual void pre (X& x, Y& b) {}

      //! \copydoc Preconditioner
      virtual void apply (X& v, const Y& d)
      {
        diagonalPrecon_.applyToISTLBlockVector( d, v );
      }

      //! \copydoc Preconditioner
      virtual void post (X& x) {}
    };


    //! wrapper class to store perconditioner
    //! as the interface class does not have to category
    //! enum
    template<class MatrixImp>
    class PreconditionerWrapper
      : public Preconditioner<typename MatrixImp :: RowBlockVectorType,
                              typename MatrixImp :: ColBlockVectorType>
    {
      typedef MatrixImp MatrixType;
      typedef typename MatrixType :: RowBlockVectorType X;
      typedef typename MatrixType :: ColBlockVectorType Y;

      // use BCRSMatrix type because of specializations in dune-istl
      typedef typename MatrixType :: BaseType ISTLMatrixType ;

      typedef typename MatrixType :: CollectiveCommunictionType
        CollectiveCommunictionType;

      // matrix adapter for AMG
  //#if HAVE_MPI
  //    typedef Dune::OverlappingSchwarzOperator<
  //     ISTLMatrixType, X, Y, CollectiveCommunictionType> OperatorType ;
  //#else
      typedef MatrixAdapter< ISTLMatrixType, X, Y > OperatorType;
  //#endif
      mutable std::shared_ptr< OperatorType > op_;

      // auto pointer to preconditioning object
      typedef Preconditioner<X,Y> PreconditionerInterfaceType;
      mutable std::shared_ptr<PreconditionerInterfaceType> preconder_;

      // flag whether we have preconditioning, and if yes if it is AMG
      const int preEx_;

      template <class XImp, class YImp>
      struct Apply
      {
        inline static void apply(PreconditionerInterfaceType& preconder,
                                 XImp& v, const YImp& d)
        {
        }

        inline static void copy(XImp& v, const YImp& d)
        {
        }
     };

      template <class XImp>
      struct Apply<XImp,XImp>
      {

        inline static void apply(PreconditionerInterfaceType& preconder,
                                 XImp& v, const XImp& d)
        {
          preconder.apply( v ,d );
        }

        inline static void copy(X& v, const Y& d)
        {
          v = d;
        }
      };
    public:
      //! \brief The domain type of the preconditioner.
      typedef X domain_type;
      //! \brief The range type of the preconditioner.
      typedef Y range_type;
      //! \brief The field type of the preconditioner.
      typedef typename X::field_type field_type;

      enum {
        //! \brief The category the precondtioner is part of.
        category=SolverCategory::sequential };

      //! copy constructor
      PreconditionerWrapper (const PreconditionerWrapper& org)
        : op_( org.op_ )
        , preconder_(org.preconder_)
        , preEx_(org.preEx_)
      {
      }

      //! default constructor
      PreconditionerWrapper()
        : op_()
        , preconder_()
        , preEx_( 0 )
      {}

      //! create preconditioner of given type
      template <class PreconditionerType>
      PreconditionerWrapper(MatrixType & matrix,
                            int iter,
                            field_type relax,
                            const PreconditionerType* p )
        : op_()
        , preconder_( new PreconditionerType( matrix, iter, relax ) )
        , preEx_( 1 )
      {
      }


      //! create preconditioner with given preconditioner object
      //! owner ship is taken over here
      template <class PreconditionerType>
      PreconditionerWrapper(MatrixType & matrix,
                            PreconditionerType* p )
        : op_()
        , preconder_( p )
        , preEx_( 1 )
      {
      }

      //! create preconditioner of given type
      template <class PreconditionerType>
      PreconditionerWrapper(MatrixType & matrix,
                            int iter,
                            field_type relax,
                            const PreconditionerType* p ,
                            const CollectiveCommunictionType& comm )
  //#if HAVE_MPI
  //      : op_( new OperatorType( matrix, comm ) )
  //#else
        : op_( new OperatorType( matrix ) )
  //#endif
        , preconder_( createAMGPreconditioner(comm, iter, relax, p) )
        , preEx_( 2 )
      {
      }

      //! \copydoc Preconditioner
      virtual void pre (X& x, Y& b)
      {
        // all the sequentiel implemented Preconditioners do nothing in pre and post
        // apply preconditioner
        if( preEx_ > 1 )
        {
          //X tmp (x);
          preconder_->pre(x,b);
          //assert( std::abs( x.two_norm() - tmp.two_norm() ) < 1e-15);
        }
      }

      //! \copydoc Preconditioner
      virtual void apply (X& v, const Y& d)
      {
        if( preEx_ )
        {
          // apply preconditioner
          Apply<X,Y>::apply( *preconder_ , v, d );
        }
        else
        {
          Apply<X,Y>::copy( v, d );
        }
      }

      //! \copydoc Preconditioner
      virtual void post (X& x)
      {
        // all the implemented Preconditioners do nothing in pre and post
        // apply preconditioner
        if( preEx_ > 1 )
        {
          preconder_->post(x);
        }
      }

    protected:
      template <class Smoother>
      PreconditionerInterfaceType*
      createAMGPreconditioner(const CollectiveCommunictionType& comm,
                int iter, field_type relax, const Smoother* )
      {
        typedef typename Dune::FieldTraits< field_type>::real_type real_type;
        typedef typename std::conditional< std::is_convertible<field_type,real_type>::value, 
                         Dune::Amg::FirstDiagonal, Dune::Amg::RowSum >::type Norm;
        typedef Dune::Amg::CoarsenCriterion<
<<<<<<< HEAD
                         Dune::Amg::UnSymmetricCriterion<ISTLMatrixType, Norm > >
                         Criterion;
=======
                Dune::Amg::UnSymmetricCriterion<ISTLMatrixType, Norm > > Criterion;
>>>>>>> 508ca131

        typedef typename Dune::Amg::SmootherTraits<Smoother>::Arguments SmootherArgs;

        SmootherArgs smootherArgs;

        smootherArgs.iterations = iter;
        smootherArgs.relaxationFactor = relax ;

        int coarsenTarget=1200;
        Criterion criterion(15,coarsenTarget);
        criterion.setDefaultValuesIsotropic(2);
        criterion.setAlpha(.67);
        criterion.setBeta(1.0e-8);
        criterion.setMaxLevel(10);

        /*
        if( comm.size() > 1 )
        {
          typedef Dune::OwnerOverlapCopyCommunication<int> ParallelInformation;
          ParallelInformation pinfo(MPI_COMM_WORLD);
          typedef Dune::Amg::AMG<OperatorType, X, Smoother, ParallelInformation> AMG;
          return new AMG(*op_, criterion, smootherArgs, pinfo);
        }
        else
        */
        {
          // X == Y is needed for AMG
          typedef Dune::Amg::AMG<OperatorType, X, Smoother> AMG;
          return new AMG(*op_, criterion, smootherArgs);
          //return new AMG(*op_, criterion, smootherArgs, 1, 1, 1, false);
        }
      }
    };
#endif // end HAVE_DUNE_ISTL

  } // namespace Fem

} // namespace Dune

#endif // #ifndef DUNE_FEM_PRECONDITIONERWRAPPER_HH<|MERGE_RESOLUTION|>--- conflicted
+++ resolved
@@ -247,12 +247,7 @@
         typedef typename std::conditional< std::is_convertible<field_type,real_type>::value, 
                          Dune::Amg::FirstDiagonal, Dune::Amg::RowSum >::type Norm;
         typedef Dune::Amg::CoarsenCriterion<
-<<<<<<< HEAD
-                         Dune::Amg::UnSymmetricCriterion<ISTLMatrixType, Norm > >
-                         Criterion;
-=======
                 Dune::Amg::UnSymmetricCriterion<ISTLMatrixType, Norm > > Criterion;
->>>>>>> 508ca131
 
         typedef typename Dune::Amg::SmootherTraits<Smoother>::Arguments SmootherArgs;
 
