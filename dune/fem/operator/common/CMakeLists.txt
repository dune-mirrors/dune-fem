--- conflicted
+++ resolved
@@ -1,17 +1,7 @@
-<<<<<<< HEAD
-dune_install(automaticdifferenceoperator.hh differentiableoperator.hh
-             dofconstraints.hh localmatrix.hh localmatrixwrapper.hh localoperator.hh
-             mapping.hh objpointer.hh operator.hh
-             spaceoperatorif.hh stencil.hh temporarylocalmatrix.hh tuple.hh
-             localcontribution.hh)
-=======
 dune_install(automaticdifferenceoperator.hh differentiableoperator.hh dofconstraint
              localmatrix.hh localmatrixwrapper.hh localoperator.hh
              mapping.hh objpointer.hh operator.hh
              spaceoperatorif.hh stencil.hh temporarylocalmatrix.hh tuple.hh
              localcontribution.hh)
 
-
->>>>>>> a3713383
-
 dune_add_subdirs(test)