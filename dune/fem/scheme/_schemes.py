--- conflicted
+++ resolved
@@ -99,12 +99,7 @@
     return module(includes, typeName).Scheme(space, model, parameters)
 
 
-<<<<<<< HEAD
-def galerkin(space, integrands, solver=None, parameters={},
-             virtualize=None):
-=======
 def galerkin(space, integrands, solver=None, parameters={}, virtualize=None):
->>>>>>> 8864dfc9
     integrandsParam = None
     if isinstance(integrands, (list, tuple)):
         integrandsParam = integrands[1:]
