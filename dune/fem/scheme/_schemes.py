--- conflicted
+++ resolved
@@ -56,13 +56,8 @@
     return module(storage, includes, typeName).Scheme(space,model,name,**kwargs)
 
 
-<<<<<<< HEAD
-def dgGalerkin(space, model, penalty, name="tmp", storage=None, parameters={}):
+def dgGalerkin(space, model, penalty, storage=None, parameters={}):
     from . import module, spaceAndStorage
-=======
-def dgGalerkin(space, model, penalty, storage=None, parameters={}):
-    from . import module, canonicalizeStorage, spaceAndStorage
->>>>>>> 7d8648e9
     space, storage = spaceAndStorage(space, storage)
 
     spaceType = space._module._typeName
@@ -82,13 +77,8 @@
     return module(storage, includes, typeName, [constructor]).Scheme(space, model, penalty, parameters)
 
 
-<<<<<<< HEAD
-def galerkin(space, model, name="tmp", storage=None, parameters={}):
+def galerkin(space, model, storage=None, parameters={}):
     from . import module, spaceAndStorage
-=======
-def galerkin(space, model, storage=None, parameters={}):
-    from . import module, canonicalizeStorage, spaceAndStorage
->>>>>>> 7d8648e9
     space, storage = spaceAndStorage(space, storage)
 
     spaceType = space._module._typeName
