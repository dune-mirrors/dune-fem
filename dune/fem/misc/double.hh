#ifndef DUNE_FEM_DOUBLE_HH
#define DUNE_FEM_DOUBLE_HH

//- system includes
#include <iostream>
#include <cmath>
#include <limits>
#include <string>

//- Dune includes
#include <dune/common/typetraits.hh>
#include <dune/common/visibility.hh>

#include <dune/fem/io/streams/streams.hh>
#include <dune/fem/misc/threads/threadmanager.hh>
#include <dune/fem/misc/threads/threadsafevalue.hh>

namespace Dune
{

  namespace Fem
  {

#ifdef COUNT_FLOPS

    template< class FloatImp >
    class FlOpCounter;


    template <class FloatImp>
    class FlOpSummary
    {
      typedef FlOpSummary< FloatImp >   ThisType;

      std::string name_;
      ThreadSafeValue< unsigned long > count_;

      FlOpSummary(const std::string& name) : name_(name), count_( 0 ) {}
    public:
      ~FlOpSummary ()
      {
        unsigned long totalCount = 0;
        for( size_t i=0; i<count_.size(); ++i )
        {
          std::cout << name_ << " thread[ " << i << " ]: " << count_[ i ] << std::endl;
          totalCount += count_[ i ];
        }

        std :: cout << "Total number of floating point operations (" << name_ << "): "
                    << totalCount << std :: endl;
      }

      inline void add( const unsigned long count, const int thread )
      {
        count_[ thread ] += count ;
      }

      DUNE_EXPORT static ThisType& instance( const std::string& name )
      {
        static ThisType instance( name );
        return instance;
      }
    };


    template< class FloatImp >
    class FlOpCounter
    {
    public:
      typedef FloatImp FloatType;

    private:
      typedef FlOpCounter< FloatType > ThisType;

    protected:
      unsigned long count_;
      const int thread_;

    protected:
      inline FlOpCounter ()
      : count_( 0 ), thread_( ThreadManager::thread() )
      {
        FlOpSummary< FloatImp > :: instance( FloatImp::typeName() ) ;
      }

    public:
      inline ~FlOpCounter ()
      {
        FlOpSummary< FloatImp > :: instance( FloatImp::typeName() ).add( count_, thread_ );
      }

      inline ThisType &operator++ ()
      {
        ++(count_);
        return *this;
      }

      inline ThisType &operator += ( const unsigned long i )
      {
        count_ += i;
        return *this;
      }

      DUNE_EXPORT static ThisType &instance ()
      {
#ifdef HAVE_PTHREAD
        static thread_local ThisType instance;
#else
        static ThisType instance;
#endif
        return instance;
      }
    };

#else

    template< class FloatImp >
    class FlOpCounter
    {
    public:
      typedef FloatImp FloatType;

    private:
      typedef FlOpCounter< FloatType > ThisType;

    protected:
      inline FlOpCounter ()
      {
      }

    public:
      inline ThisType &operator++ ()
      {
        return *this;
      }

      inline ThisType &operator += ( const unsigned long i )
      {
        return *this;
      }

      DUNE_EXPORT static ThisType &instance ()
      {
#ifdef HAVE_PTHREAD
        static thread_local ThisType instance;
#else
        static ThisType instance;
#endif
        return instance;
      }
    };

#endif

    //- forward declaration
    class Double;
    // wrap of std log
    static double log (const Double& v);
    // wrap of std sqrt
    static double sqrt(const Double& v);
    // wrap of std sin
    static double cos (const Double& v);
    // wrap of std cos
    static double sin(const Double& v);

    // wrap of std min
    static inline double min (const Double& v, const double p);
    // wrap of std min
    static inline double min (const double v, const Double& p);
    // wrap of std max
    static inline double max (const Double& v, const double p);
    // wrap of std max
    static inline double max (const double v, const Double& p);


    // numeric limits
    // --------------

    class Double
    {
    private:
      typedef Double ThisType;

      friend Double operator+ ( const Double&, const Double& );
      friend Double operator+ ( const Double&, const double );
      friend Double operator+ ( const double, const Double& );
      friend Double operator+ ( const Double&, const int );
      friend Double operator+ ( const int, const Double& );
      friend Double operator+ ( const Double&, const unsigned int );
      friend Double operator+ ( const unsigned int, const Double& );

      friend Double operator- ( const Double&, const Double& );
      friend Double operator- ( const Double&, const double );
      friend Double operator- ( const double, const Double& );
      friend Double operator- ( const Double&, const int );
      friend Double operator- ( const int, const Double& );
      friend Double operator- ( const Double&, const unsigned int );
      friend Double operator- ( const unsigned int, const Double& );

      friend Double operator* ( const Double&, const Double& );
      friend Double operator* ( const Double&, const double );
      friend Double operator* ( const double, const Double& );
      friend Double operator* ( const Double&, const int );
      friend Double operator* ( const int, const Double& );
      friend Double operator* ( const Double&, const unsigned int );
      friend Double operator* ( const unsigned int, const Double& );

      friend Double operator/ ( const Double&, const Double& );
      friend Double operator/ ( const double, const Double& );
      friend Double operator/ ( const Double&, const double );
      friend Double operator/ ( const int, const Double& );
      friend Double operator/ ( const Double&, const int );
      friend Double operator/ ( const unsigned int, const Double& );
      friend Double operator/ ( const Double&, const unsigned int );

      friend bool operator== ( const Double&, const Double& );
      friend bool operator== ( const double, const Double& );
      friend bool operator== ( const Double&, const double );
      friend bool operator== ( const int, const Double& );
      friend bool operator== ( const Double&, const int );
      friend bool operator== ( const unsigned int, const Double& );
      friend bool operator== ( const Double&, const unsigned int );

      friend bool operator!= ( const Double&, const Double& );
      friend bool operator!= ( const double, const Double& );
      friend bool operator!= ( const Double&, const double );
      friend bool operator!= ( const int, const Double& );
      friend bool operator!= ( const Double&, const int );
      friend bool operator!= ( const unsigned int, const Double& );
      friend bool operator!= ( const Double&, const unsigned int );

      friend bool operator< ( const Double&, const Double& );
      friend bool operator< ( const double, const Double& );
      friend bool operator< ( const Double&, const double );
      friend bool operator< ( const int, const Double& );
      friend bool operator< ( const Double&, const int );
      friend bool operator< ( const unsigned int, const Double& );
      friend bool operator< ( const Double&, const unsigned int );

      friend bool operator<= ( const Double&, const Double& );
      friend bool operator<= ( const double, const Double& );
      friend bool operator<= ( const Double&, const double );
      friend bool operator<= ( const int, const Double& );
      friend bool operator<= ( const Double&, const int );
      friend bool operator<= ( const unsigned int, const Double& );
      friend bool operator<= ( const Double&, const unsigned int );

      friend bool operator> ( const Double&, const Double& );
      friend bool operator> ( const double, const Double& );
      friend bool operator> ( const Double&, const double );
      friend bool operator> ( const int, const Double& );
      friend bool operator> ( const Double&, const int );
      friend bool operator> ( const unsigned int, const Double& );
      friend bool operator> ( const Double&, const unsigned int );

      friend bool operator>= ( const Double&, const Double& );
      friend bool operator>= ( const double, const Double& );
      friend bool operator>= ( const Double&, const double );
      friend bool operator>= ( const int, const Double& );
      friend bool operator>= ( const Double&, const int );
      friend bool operator>= ( const unsigned int, const Double& );
      friend bool operator>= ( const Double&, const unsigned int );

      friend std :: ostream &operator<< ( std :: ostream&, const Double& );
      friend std :: istream &operator>> ( std :: istream&, Double& );

      template< class Traits >
      friend OutStreamInterface< Traits > &
        operator<< ( OutStreamInterface< Traits > &, const Double );
      template< class Traits >
      friend InStreamInterface< Traits > &
        operator>> ( InStreamInterface< Traits > &, Double & );

      friend double pow (const Double& v, const double p);
      friend double pow (const Double& v, const Double& p);
      friend double log (const Double& v);
      friend double sqrt(const Double& v);
      friend double sin(const Double& v);
      friend double cos(const Double& v);

      friend Double abs ( const Double & );
      friend double min(const Double&, const double);
      friend double min(const double,  const Double&);
      friend double max(const Double&, const double);
      friend double max(const double,  const Double&);

      friend double real( const std::complex<Double>& );
      friend double real( const Double& );
      friend double imag( const std::complex<Double>& );
      friend double imag( const Double& );

#if DUNE_FEM_COMPATIBILITY
      friend struct XdrIO< Double >;
#endif

      friend void field_cast ( const Double &, double & );

    protected:
      typedef FlOpCounter< ThisType > FlOpCounterType;

    protected:
      double value_;

    public:
      operator double ()
      {
        return value_;
      }
      operator const double () const
      {
        return value_;
      }

      inline Double ()
        // : value_( 0 )
//#ifndef NDEBUG
//        : value_( std::numeric_limits< double >::signaling_NaN() )
//#endif
      {
      }

      inline Double ( const double value )
      : value_( value )
      {}

      inline Double ( const ThisType &other )
      : value_( other.value_ )
      {}

      inline ThisType &operator= ( const ThisType other )
      {
        // flOp();
        value_ = other.value_;
        return *this;
      }

      inline ThisType &operator+= ( const ThisType other )
      {
        flOp();
        value_ += other.value_;
        return *this;
      }

      inline ThisType &operator-= ( const ThisType other )
      {
        flOp();
        value_ -= other.value_;
        return *this;
      }

      inline ThisType &operator*= ( const ThisType other )
      {
        flOp();
        value_ *= other.value_;
        return *this;
      }

      inline ThisType &operator/= ( const ThisType other )
      {
        flOp();
        value_ /= other.value_;
        return *this;
      }

      Double operator- () const
      {
        flOp();
        return Double( -value_ );
      }

      static std :: string typeName ()
      {
        return "Double";
      }

    protected:
      static inline void flOp ()
      {
        ++(FlOpCounterType :: instance());
      }
    };

    // min/max
    // ---------

    // wrap of std min
    static inline double min (const Double& v, const double p)
    {
      return (v.value_ > p) ? p : v.value_;
    }

    // wrap of std min
    static inline double min (const double v, const Double& p)
    {
      return (v > p.value_) ? p.value_ : v;
    }

    // wrap of std max
    static inline double max (const Double& v, const double p)
    {
      return (v.value_ < p) ? p : v.value_;
    }

    // wrap of std max
    static inline double max (const double v, const Double& p)
    {
      return (v < p.value_) ? p.value_ : v;
    }

    // operator+
    // ---------

    inline Double operator+ ( const Double &a, const Double &b )
    {
      Double :: flOp();
      return Double( a.value_ + b.value_ );
    }

    inline Double operator+ ( const double a, const Double &b )
    {
      Double :: flOp();
      return Double( a + b.value_ );
    }

    inline Double operator+ ( const Double &a, const double b )
    {
      Double :: flOp();
      return Double( a.value_ + b );
    }

    inline Double operator+ ( const int a, const Double &b )
    {
      Double :: flOp();
      return Double( a + b.value_ );
    }

    inline Double operator+ ( const Double &a, const int b )
    {
      Double :: flOp();
      return Double( a.value_ + b );
    }

    inline Double operator+ ( const unsigned int a, const Double &b )
    {
      Double :: flOp();
      return Double( a + b.value_ );
    }

    inline Double operator+ ( const Double &a, const unsigned int b )
    {
      Double :: flOp();
      return Double( a.value_ + b );
    }



    // operator-
    // ---------

    inline Double operator- ( const Double &a, const Double &b )
    {
      Double :: flOp();
      return Double( a.value_ - b.value_ );
    }

    inline Double operator- ( const double a, const Double &b )
    {
      Double :: flOp();
      return Double( a - b.value_ );
    }

    inline Double operator- ( const Double &a, const double b )
    {
      Double :: flOp();
      return Double( a.value_ - b );
    }

    inline Double operator- ( const int a, const Double &b )
    {
      Double :: flOp();
      return Double( a - b.value_ );
    }

    inline Double operator- ( const Double &a, const int b )
    {
      Double :: flOp();
      return Double( a.value_ - b );
    }

    inline Double operator- ( const unsigned int a, const Double &b )
    {
      Double :: flOp();
      return Double( a - b.value_ );
    }

    inline Double operator- ( const Double &a, const unsigned int b )
    {
      Double :: flOp();
      return Double( a.value_ - b );
    }



    // operator*
    // ---------

    inline Double operator* ( const Double &a, const Double &b )
    {
      Double :: flOp();
      return Double( a.value_ * b.value_ );
    }

    inline Double operator* ( const double a, const Double &b )
    {
      Double :: flOp();
      return Double( a * b.value_ );
    }

    inline Double operator* ( const Double &a, const double b )
    {
      Double :: flOp();
      return Double( a.value_ * b );
    }

    inline Double operator* ( const int a, const Double &b )
    {
      Double :: flOp();
      return Double( a * b.value_ );
    }

    inline Double operator* ( const Double &a, const int b )
    {
      Double :: flOp();
      return Double( a.value_ * b );
    }

    inline Double operator* ( const unsigned int a, const Double &b )
    {
      Double :: flOp();
      return Double( a * b.value_ );
    }

    inline Double operator* ( const Double &a, const unsigned int b )
    {
      Double :: flOp();
      return Double( a.value_ * b );
    }



    // operator/
    // ---------

    inline Double operator/ ( const Double &a, const Double &b )
    {
      Double :: flOp();
      return Double( a.value_ / b.value_ );
    }

    inline Double operator/ ( const double a, const Double &b )
    {
      Double :: flOp();
      return Double( a / b.value_ );
    }

    inline Double operator/ ( const Double &a, const double b )
    {
      Double :: flOp();
      return Double( a.value_ / b );
    }

    inline Double operator/ ( const int a, const Double &b )
    {
      Double :: flOp();
      return Double( a / b.value_ );
    }

    inline Double operator/ ( const Double &a, const int b )
    {
      Double :: flOp();
      return Double( a.value_ / b );
    }

    inline Double operator/ ( const unsigned int a, const Double &b )
    {
      Double :: flOp();
      return Double( a / b.value_ );
    }

    inline Double operator/ ( const Double &a, const unsigned int b )
    {
      Double :: flOp();
      return Double( a.value_ / b );
    }



    // operator==
    // ----------

    inline bool operator== ( const Double &a, const Double &b )
    {
      return (a.value_ == b.value_);
    }

    inline bool operator== ( const double a, const Double &b )
    {
      return (a == b.value_);
    }

    inline bool operator== ( const Double &a, const double b )
    {
      return (a.value_ == b);
    }

    inline bool operator== ( const int a, const Double &b )
    {
      return (a == b.value_);
    }

    inline bool operator== ( const Double &a, const int b )
    {
      return (a.value_ == b);
    }

    inline bool operator== ( const unsigned int a, const Double &b )
    {
      return (a == b.value_);
    }

    inline bool operator== ( const Double &a, const unsigned int b )
    {
      return (a.value_ == b);
    }



    // operator!=
    // ----------

    inline bool operator!= ( const Double &a, const Double &b )
    {
      return (a.value_ != b.value_);
    }

    inline bool operator!= ( const double a, const Double &b )
    {
      return (a != b.value_);
    }

    inline bool operator!= ( const Double &a, const double b )
    {
      return (a.value_ != b);
    }

    inline bool operator!= ( const int a, const Double &b )
    {
      return (a != b.value_);
    }

    inline bool operator!= ( const Double &a, const int b )
    {
      return (a.value_ != b);
    }

    inline bool operator!= ( const unsigned int a, const Double &b )
    {
      return (a != b.value_);
    }

    inline bool operator!= ( const Double &a, const unsigned int b )
    {
      return (a.value_ != b);
    }



    // operator<
    // ---------

    inline bool operator< ( const Double &a, const Double &b )
    {
      return (a.value_ < b.value_);
    }

    inline bool operator< ( const double a, const Double &b )
    {
      return (a < b.value_);
    }

    inline bool operator< ( const Double &a, const double b )
    {
      return (a.value_ < b);
    }

    inline bool operator< ( const int a, const Double &b )
    {
      return (a < b.value_);
    }

    inline bool operator< ( const Double &a, const int b )
    {
      return (a.value_ < b);
    }

    inline bool operator< ( const unsigned int a, const Double &b )
    {
      return (a < b.value_);
    }

    inline bool operator< ( const Double &a, const unsigned int b )
    {
      return (a.value_ < b);
    }



    // operator<=
    // ----------

    inline bool operator<= ( const Double &a, const Double &b )
    {
      return (a.value_ <= b.value_);
    }

    inline bool operator<= ( const double a, const Double &b )
    {
      return (a <= b.value_);
    }

    inline bool operator<= ( const Double &a, const double b )
    {
      return (a.value_ <= b);
    }

    inline bool operator<= ( const int a, const Double &b )
    {
      return (a <= b.value_);
    }

    inline bool operator<= ( const Double &a, const int b )
    {
      return (a.value_ <= b);
    }

    inline bool operator<= ( const unsigned int a, const Double &b )
    {
      return (a <= b.value_);
    }

    inline bool operator<= ( const Double &a, const unsigned int b )
    {
      return (a.value_ <= b);
    }



    // operator>
    // ---------

    inline bool operator> ( const Double &a, const Double &b )
    {
      return (a.value_ > b.value_);
    }

    inline bool operator> ( const double a, const Double &b )
    {
      return (a > b.value_);
    }

    inline bool operator> ( const Double &a, const double b )
    {
      return (a.value_ > b);
    }

    inline bool operator> ( const int a, const Double &b )
    {
      return (a > b.value_);
    }

    inline bool operator> ( const Double &a, const int b )
    {
      return (a.value_ > b);
    }

    inline bool operator> ( const unsigned int a, const Double &b )
    {
      return (a > b.value_);
    }

    inline bool operator> ( const Double &a, const unsigned int b )
    {
      return (a.value_ > b);
    }



    // operator>=
    // ----------

    inline bool operator>= ( const Double &a, const Double &b )
    {
      return (a.value_ >= b.value_);
    }

    inline bool operator>= ( const double a, const Double &b )
    {
      return (a >= b.value_);
    }

    inline bool operator>= ( const Double &a, const double b )
    {
      return (a.value_ >= b);
    }

    inline bool operator>= ( const int a, const Double &b )
    {
      return (a >= b.value_);
    }

    inline bool operator>= ( const Double &a, const int b )
    {
      return (a.value_ >= b);
    }

    inline bool operator>= ( const unsigned int a, const Double &b )
    {
      return (a >= b.value_);
    }

    inline bool operator>= ( const Double &a, const unsigned int b )
    {
      return (a.value_ >= b);
    }



    // stream operators
    // ----------------

    inline std :: ostream &operator<< ( std :: ostream &out, const Double &a )
    {
      return out << a.value_;
    }

    inline std :: istream &operator>> ( std :: istream &in, Double &a )
    {
      return in >> a.value_;
    }

    template< class Traits >
    inline OutStreamInterface< Traits > &
      operator<< ( OutStreamInterface< Traits > &out,
                   const Double a )
    {
      return out << a.value_;
    }

    template< class Traits >
    inline InStreamInterface< Traits > &
      operator>> ( InStreamInterface< Traits > &in,
                   Double &a )
    {
      return in >> a.value_;
    }



    // standard functions
    // ------------------

    inline Double abs ( const Double &a )
    {
      return Double( std::abs( a.value_ ) );
    }

    static inline double log (const Double& v)
    {
      return std::log(v.value_);
    }

    inline double pow (const Double& a, const double b )
    {
      return std::pow(a.value_, b);
    }

    static inline double sqrt(const Double& v)
    {
      return std::sqrt(v.value_);
    }

    static inline double sin (const Double& v)
    {
      return std::sin(v.value_);
    }

    static inline double cos(const Double& v)
    {
      return std::cos(v.value_);
    }

    inline void field_cast ( const Double &f1, double &f2 )
    {
      f2 = f1.value_;
    }

    inline double real (const std::complex<Double>& x)
    {
      return x.real().value_;
    }

    inline double real (const Double& x)
    {
      return x.value_;
    }

    inline double imag (const std::complex<Double>& x)
    {
      return x.imag().value_;
    }

    inline double imag (const Double& x)
    {
      return x.value_;
    }

  } // namespace Fem

  using Fem :: Double ;

  template <>
  struct IsNumber< Double > : public IsNumber< double > {};
<<<<<<< HEAD
  template <>
  struct HasNaN < Double > : public HasNaN < double > {};
=======
>>>>>>> 9ef9631a

} // namespace Dune


namespace std
{
  inline Dune::Fem::Double abs ( const Dune::Fem::Double &a )
  {
    return Dune::Fem::abs( a );
  }

  inline Dune::Fem::Double pow( const Dune::Fem::Double &a, const Dune::Fem::Double &b )
  {
    return Dune::Fem::pow( a, b );
  }

  // wrap of std min
  inline double min (const Dune::Fem::Double& v, const double p)
  {
    return Dune::Fem::min(v,p);
  }

  // wrap of std min
  inline double min (const double v, const Dune::Fem::Double& p)
  {
    return Dune::Fem::min(v,p);
  }

  // wrap of std max
  inline double max (const Dune::Fem::Double& v, const double p)
  {
    return Dune::Fem::max(v,p);
  }

  // wrap of std max
  inline double max (const double v, const Dune::Fem::Double& p)
  {
    return Dune::Fem::max(v,p);
  }

  // wrap of std sqrt
  inline double sqrt( const Dune::Fem::Double& v )
  {
    return Dune::Fem::sqrt( v );
  }

  // wrap of std real
  inline double real (const complex<Dune::Fem::Double>& x)
  {
    return Dune::Fem::real( x );
  }

  // wrap of std real
  inline double real (const Dune::Fem::Double& x)
  {
    return Dune::Fem::real( x );
  }

  // wrap of std imag
  inline double imag (const complex<Dune::Fem::Double>& x)
  {
    return Dune::Fem::imag( x );
  }

  // wrap of std imag
  inline double imag (const Dune::Fem::Double& x)
  {
    return Dune::Fem::imag( x );
  }



  // numeric limits
  // --------------

  template<>
  struct numeric_limits< Dune::Fem::Double >
  {
    static const bool is_specialized = true;

    static const int radix = numeric_limits< double > :: radix;
    static const int digits = numeric_limits< double > :: digits;
    static const int digits10 = numeric_limits< double > :: digits10;

    static const bool is_signed = numeric_limits< double > :: is_signed;
    static const bool is_integer = numeric_limits< double > :: is_integer;
    static const bool is_exact = numeric_limits< double > :: is_exact;

    inline static Dune::Fem::Double min () throw ()
    {
      return Dune::Fem::Double( numeric_limits< double > :: min() );
    }

    inline static Dune::Fem::Double max () throw ()
    {
      return Dune::Fem::Double( numeric_limits< double > :: max() );
    }

    inline static Dune::Fem::Double epsilon () throw ()
    {
      return Dune::Fem::Double( numeric_limits< double > :: epsilon() );
    }

    inline static Dune::Fem::Double round_error () throw ()
    {
      return Dune::Fem::Double( numeric_limits< double > :: round_error() );
    }

    inline static Dune::Fem::Double infinity () throw ()
    {
      return Dune::Fem::Double( numeric_limits< double > :: infinity() );
    }

    inline static Dune::Fem::Double quiet_NaN () throw ()
    {
      return Dune::Fem::Double( numeric_limits< double > :: quiet_NaN() );
    }

    inline static Dune::Fem::Double signaling_NaN () throw ()
    {
      return Dune::Fem::Double( numeric_limits< double > :: signaling_NaN() );
    }

    inline static Dune::Fem::Double denorm_min () throw ()
    {
      return Dune::Fem::Double( numeric_limits< double > :: denorm_min() );
    }

    static const int min_exponent = numeric_limits< double > :: min_exponent;
    static const int max_exponent = numeric_limits< double > :: max_exponent;
    static const int min_exponent10 = numeric_limits< double > :: min_exponent10;
    static const int max_exponent10 = numeric_limits< double > :: max_exponent10;

    static const bool has_infinity = numeric_limits< double > :: has_infinity;
    static const bool has_quiet_NaN = numeric_limits< double > :: has_quiet_NaN;
    static const bool has_signaling_NaN = numeric_limits< double > :: has_signaling_NaN;
    static const float_denorm_style has_denorm = numeric_limits< double > :: has_denorm;
    static const bool has_denorm_loss = numeric_limits< double > :: has_denorm_loss;

    static const bool is_iec559 = numeric_limits< double > :: is_iec559;
    static const bool is_bounded = numeric_limits< double > :: is_bounded;
    static const bool is_modulo = numeric_limits< double > :: is_modulo;

    static const bool traps = numeric_limits< double > :: traps;
    static const bool tinyness_before = numeric_limits< double > :: tinyness_before;
    static const float_round_style round_style
      = numeric_limits< double > :: round_style;

  };

  template <>
  struct is_floating_point< Dune::Fem::Double > : public is_floating_point< double > {};

} // namespace std

#endif // #ifndef DUNE_FEM_DOUBLE_HH<|MERGE_RESOLUTION|>--- conflicted
+++ resolved
@@ -930,11 +930,6 @@
 
   template <>
   struct IsNumber< Double > : public IsNumber< double > {};
-<<<<<<< HEAD
-  template <>
-  struct HasNaN < Double > : public HasNaN < double > {};
-=======
->>>>>>> 9ef9631a
 
 } // namespace Dune
 
