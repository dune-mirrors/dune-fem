miscdir =  $(includedir)/dune/fem/misc

SUBDIRS = petsc test

misc_HEADERS = alugridwriter.hh \
<<<<<<< HEAD
	       bartonnackmaninterface.hh \
	       boundaryidentifier.hh \
	       boundaryidprovider.hh \
	       capabilities.hh \
	       checkgeomaffinity.hh \
	       codimmap.hh \
	       combineinterface.hh \
	       commhelper.hh \
	       debug.hh \
	       double.hh \
	       engineconcept.hh \
	       femeoc.hh \
	       femeoctable.hh \
	       femtimer.cc \
	       femtimer.hh \
	       field.hh \
	       fieldmatrixhelper.hh \
	       fmatrixconverter.hh \
	       functor.hh \
	       griddeclaration.hh \
	       gridname.hh \
	       gridsolution.hh \
	       gridwidth.hh \
	       h1norm.hh \
	       l1error.hh \
	       l1norm.hh \
	       l2error.hh \
	       l2norm.hh \
	       linesegmentsampler.hh \
	       lpnorm.hh \
	       mapgeomtype.hh \
	       metaprogramming.hh \
	       mpimanager.hh \
	       nil.hh \
	       nonconformitylevel.hh \
	       referenceelementprovider.hh \
	       selectvalue.hh \
	       subobjects.hh \
	       suite.cc \
	       suite.hh \
	       test.cc \
	       test.hh \
	       threaditerator.hh \
	       threadmanager.hh \
	       validator.hh
=======
               bartonnackmaninterface.hh \
               boundaryidentifier.hh \
               boundaryidprovider.hh \
               capabilities.hh \
               checkgeomaffinity.hh \
               codimmap.hh \
               combineinterface.hh \
               commhelper.hh \
               debug.hh \
               double.hh \
               engineconcept.hh \
               femeoc.hh \
               femeoctable.hh \
               field.hh \
               functor.hh \
               example.cc \
               femtimer.hh \
               femtuples.hh \
               fieldmatrixhelper.hh \
               griddeclaration.hh \
               gridobjectstreams.hh \
               gridsolution.hh \
               gridwidth.hh \
               h1norm.hh \
               l1error.hh \
               l2error.hh \
               l1norm.hh \
               l2norm.hh \
               lpnorm.hh \
               linesegmentsampler.hh \
               longexample.cc \
               mapgeomtype.hh \
               metaprogramming.hh \
               mpimanager.hh \
               nonconformitylevel.hh \
               referenceelementprovider.hh \
               selectvalue.hh \
               subobjects.hh \
               suite.cc \
               suite.hh \
               test.cc \
               test.hh \
               utility.hh \
               validator.hh \
               fmatrixconverter.hh \
               gridname.hh \
               threaditerator.hh \
               threadmanager.hh
>>>>>>> e607a013

noinst_LTLIBRARIES = libmisc.la
libmisc_la_SOURCES = femtimer.cc test.cc suite.cc

include $(top_srcdir)/am/global-rules<|MERGE_RESOLUTION|>--- conflicted
+++ resolved
@@ -3,7 +3,6 @@
 SUBDIRS = petsc test
 
 misc_HEADERS = alugridwriter.hh \
-<<<<<<< HEAD
 	       bartonnackmaninterface.hh \
 	       boundaryidentifier.hh \
 	       boundaryidprovider.hh \
@@ -25,6 +24,7 @@
 	       functor.hh \
 	       griddeclaration.hh \
 	       gridname.hh \
+	       gridobjectstreams.hh \
 	       gridsolution.hh \
 	       gridwidth.hh \
 	       h1norm.hh \
@@ -49,56 +49,6 @@
 	       threaditerator.hh \
 	       threadmanager.hh \
 	       validator.hh
-=======
-               bartonnackmaninterface.hh \
-               boundaryidentifier.hh \
-               boundaryidprovider.hh \
-               capabilities.hh \
-               checkgeomaffinity.hh \
-               codimmap.hh \
-               combineinterface.hh \
-               commhelper.hh \
-               debug.hh \
-               double.hh \
-               engineconcept.hh \
-               femeoc.hh \
-               femeoctable.hh \
-               field.hh \
-               functor.hh \
-               example.cc \
-               femtimer.hh \
-               femtuples.hh \
-               fieldmatrixhelper.hh \
-               griddeclaration.hh \
-               gridobjectstreams.hh \
-               gridsolution.hh \
-               gridwidth.hh \
-               h1norm.hh \
-               l1error.hh \
-               l2error.hh \
-               l1norm.hh \
-               l2norm.hh \
-               lpnorm.hh \
-               linesegmentsampler.hh \
-               longexample.cc \
-               mapgeomtype.hh \
-               metaprogramming.hh \
-               mpimanager.hh \
-               nonconformitylevel.hh \
-               referenceelementprovider.hh \
-               selectvalue.hh \
-               subobjects.hh \
-               suite.cc \
-               suite.hh \
-               test.cc \
-               test.hh \
-               utility.hh \
-               validator.hh \
-               fmatrixconverter.hh \
-               gridname.hh \
-               threaditerator.hh \
-               threadmanager.hh
->>>>>>> e607a013
 
 noinst_LTLIBRARIES = libmisc.la
 libmisc_la_SOURCES = femtimer.cc test.cc suite.cc
