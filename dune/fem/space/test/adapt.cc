--- conflicted
+++ resolved
@@ -204,39 +204,6 @@
   return error;
 }
 
-<<<<<<< HEAD
-template <class Space>
-void checkBaseSet( const Space& space ) 
-{
-  typedef typename Space :: IteratorType IteratorType ;
-  typedef typename IteratorType :: Entity EntityType ;
-  typedef typename Space :: RangeType  RangeType;
-  typedef typename Space :: ShapeFunctionSetType  ShapeFunctionSetType;
-  std::vector< RangeType > phi( space.blockMapper().maxNumDofs() );
-  const IteratorType endit = space.end();
-  for( IteratorType it = space.begin(); it != endit; ++it ) 
-  {
-    const EntityType& entity = *it ;
-    CachingQuadrature< GridPartType, 0 > quad( entity, space.order() );
-    const ShapeFunctionSetType& sSet = space.shapeFunctionSet( entity );
-    phi.resize( sSet.size() );
-    const int quadNop = quad.nop();
-    for( int i = 0; i< quadNop; ++ i) 
-    {
-      std::cout << "qp[ " << i << " ] = " << coordinate( quad[ i ] ) << std::endl;
-
-      sSet.evaluateEach( quad[ i ], Dune::Fem::AssignFunctor< std::vector< RangeType > > (phi) );
-      for( int j=0; j<sSet.size(); ++j ) 
-        std::cout << phi[ j ] << " " << std::endl;
-    }
-  }
-
-  abort();
-}
-
-
-=======
->>>>>>> 98bd1fd9
 //**************************************************
 //
 //  main programm, run algorithm twice to calc EOC 
@@ -272,12 +239,6 @@
   const int step = DGFGridInfo< MyGridType >::refineStepsForHalf();
 
   GridPartType part ( *grid );
-<<<<<<< HEAD
-  DiscreteFunctionSpaceType linFuncSpace ( part );
-  checkBaseSet( linFuncSpace );
-
-  DiscreteFunctionType solution ( "sol", linFuncSpace );
-=======
   DiscreteFunctionSpaceType space( part );
 
   // threshold for EOC difference to predicted value 
@@ -286,7 +247,6 @@
   const bool isLocallyAdaptive = Dune::Fem::Capabilities::isLocallyAdaptive< MyGridType > :: v ;
 
   DiscreteFunctionType solution ( "sol", space );
->>>>>>> 98bd1fd9
   solution.clear();
   std::cout << "------------    Refining:" << std::endl;
   for(int i=0; i<ml; i+=1)
