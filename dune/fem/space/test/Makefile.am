POLORDER = 2
WANT_GRAPE = 0
WANT_CACHED = 1

# set default grid type for make all
GRIDTYPE=YASPGRID
#GRIDTYPE=PARALLELGRID_ALUGRID_SIMPLEX
#GRIDTYPE=ALUGRID_SIMPLEX
#GRIDTYPE=ALUGRID_CONFORM
#GRIDTYPE=ALUGRID_CUBE
#GRIDTYPE=ALBERTAGRID
GRIDDIM=2

LDADD = $(ALL_PKG_LDFLAGS) $(ALL_PKG_LIBS) $(LOCAL_LIBS) $(MPI_LDFLAGS)
AM_CPPFLAGS = $(ALL_PKG_CPPFLAGS) -DPOLORDER=$(POLORDER) -DWANT_GRAPE=$(WANT_GRAPE) \
  -DWANT_CACHED_COMM_MANAGER=$(WANT_CACHED)

<<<<<<< HEAD
ADAPTPROG = lagrangeadapt adapt
check_PROGRAMS = $(ADAPTPROG) \
		 arraytest \
		 dgcomm \
                 l2projection \
                 lagrangeglobalrefine \
		 lagrangeinterpolation \
		 legendretest
#		 padapt
=======
ADAPTPROG = lagrangeadapt adapt padapt
# programs run during make check 
TESTS = $(ADAPTPROG)

check_PROGRAMS = $(ADAPTPROG) l2projection lagrangeinterpolation legendretest \
                 lagrangeglobalrefine arraytest dgcomm
>>>>>>> 98bd1fd9

EXTRA_DIST = systemmatrix.cc

l2projection_SOURCES = l2projection.cc
adapt_SOURCES = adapt.cc
padapt_SOURCES = padapt.cc
lagrangeinterpolation_SOURCES = lagrangeinterpolation.cc
lagrangeadapt_SOURCES = lagrangeadapt.cc
lagrangeglobalrefine_SOURCES = lagrangeglobalrefine.cc
legendretest_SOURCES = legendretest.cc
arraytest_SOURCES = arraytest.cc
dgcomm_SOURCES = dgcomm.cc

include $(top_srcdir)/am/global-rules<|MERGE_RESOLUTION|>--- conflicted
+++ resolved
@@ -15,7 +15,6 @@
 AM_CPPFLAGS = $(ALL_PKG_CPPFLAGS) -DPOLORDER=$(POLORDER) -DWANT_GRAPE=$(WANT_GRAPE) \
   -DWANT_CACHED_COMM_MANAGER=$(WANT_CACHED)
 
-<<<<<<< HEAD
 ADAPTPROG = lagrangeadapt adapt
 check_PROGRAMS = $(ADAPTPROG) \
 		 arraytest \
@@ -25,14 +24,6 @@
 		 lagrangeinterpolation \
 		 legendretest
 #		 padapt
-=======
-ADAPTPROG = lagrangeadapt adapt padapt
-# programs run during make check 
-TESTS = $(ADAPTPROG)
-
-check_PROGRAMS = $(ADAPTPROG) l2projection lagrangeinterpolation legendretest \
-                 lagrangeglobalrefine arraytest dgcomm
->>>>>>> 98bd1fd9
 
 EXTRA_DIST = systemmatrix.cc
 
