--- conflicted
+++ resolved
@@ -41,12 +41,7 @@
     // PAdaptiveLagrangeSpaceTraits
     // ----------------------------
 
-    template< class FunctionSpace, class GridPart, unsigned int polOrder,
-<<<<<<< HEAD
-              template< class > class Storage >
-=======
-              template< class > class BaseFunctionStorage >
->>>>>>> c0eb3927
+    template< class FunctionSpace, class GridPart, int polOrder, template< class > class Storage >
     struct PAdaptiveLagrangeSpaceTraits
     {
       dune_static_assert((polOrder > 0), "LagrangeSpace only defined for polOrder > 0" );
@@ -113,14 +108,7 @@
      *
      *  \brief   Lagrange discrete function space
      */
-<<<<<<< HEAD
     template< class FunctionSpace, class GridPart, int polOrder, template< class > class Storage >
-=======
-    template< class FunctionSpaceImp,
-              class GridPartImp,
-              int polOrder,
-              template< class > class BaseFunctionStorageImp = CachingStorage >
->>>>>>> c0eb3927
     class PAdaptiveLagrangeSpace
     : public GenericDiscreteFunctionSpace< PAdaptiveLagrangeSpaceTraits< FunctionSpace, GridPart, polOrder, Storage > >
     {
