--- conflicted
+++ resolved
@@ -46,44 +46,19 @@
            GridPartType::dimension, 1
         > ScalarShapeFunctionSpaceType;
 
-<<<<<<< HEAD
-      typedef LegendreShapeFunctionSet< ScalarShapeFunctionSpaceType > HostShapeFunctionSetType;
-      // type of mapping of basis functions from original Legendre to Hierarchical Legendre
-      typedef HierarchicLegendreMap< polOrder, GridPartType::dimension> MappingType;
-
-      struct ScalarShapeFunctionSet
-        : public Dune::Fem::LegendreShapeFunctionSet< ScalarShapeFunctionSpaceType >
-      {
-        typedef Dune::Fem::LegendreShapeFunctionSet< ScalarShapeFunctionSpaceType > BaseType;
-      protected:
-        typedef typename BaseType :: ShapeFunctionType  ShapeFunctionType;
-        using BaseType :: shapeFunctions_;
-
-        static const int numberShapeFunctions =
-            StaticPower<polOrder+1,ScalarShapeFunctionSpaceType::dimDomain>::power;
-=======
       struct ScalarShapeFunctionSet
         : public Dune::Fem::HierarchicLegendreShapeFunctionSet< ScalarShapeFunctionSpaceType >
       {
         typedef Dune::Fem::HierarchicLegendreShapeFunctionSet< ScalarShapeFunctionSpaceType > BaseType;
->>>>>>> d31c9e9c
 
+        static const int numberShapeFunctions =
+            StaticPower<polOrder+1,ScalarShapeFunctionSpaceType::dimDomain>::power;
       public:
         explicit ScalarShapeFunctionSet ( Dune::GeometryType type )
           : BaseType( polOrder )
         {
-          // remap the order of the basis functions such that
-          // the basis functions fullfil the isHierarchic capability
-          std::vector< ShapeFunctionType > legendreShapeFunctions( shapeFunctions_ );
-          MappingType map;
-
-          assert( size() == shapeFunctions_.size() );
-
-          // reorder the shape functions
-          for( int i=0; i<size(); ++i )
-          {
-            shapeFunctions_[ i ] = legendreShapeFunctions[ map[ i ] ];
-          }
+          assert( type.isCube() );
+          assert( size() == BaseType::size() );
         }
 
         // overload size method because it's a static value
