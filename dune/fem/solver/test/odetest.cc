// ****************************************
//
// Solve the system of ODEs dy/dt = F(y,t)
//                         F(y,0) = 0
//
// ****************************************

// standard includes
#include <config.h>
#include <iostream>

// dune includes
#include <dune/common/fvector.hh>
#include <dune/fem/solver/timeprovider.hh>
#include <dune/fem/operator/common/spaceoperatorif.hh>

#include <dune/fem/solver/odesolver.hh>

#include <dune/fem/solver/rungekutta/timestepcontrol.hh>
#include <dune/fem/solver/newtoninverseoperator.hh>
#include <dune/fem/operator/dghelmholtz.hh>
#include <dune/fem/solver/pardginverseoperators.hh>

#include <dune/fem/solver/rungekutta/explicit.hh>
#include <dune/fem/solver/rungekutta/implicit.hh>
#include <dune/fem/solver/rungekutta/row.hh>

#include <dune/fem/io/parameter.hh>

static const int systemSize = 5;

// Data structure for our unknown: fieldvector of
// dimension N (N = number of ODEs) with some additional methods.
// In scalar case (N=1) we have nothing more
// than a simple, tuned up double.
template <int N>
class myDest : public Dune::FieldVector<double, N> {
  typedef myDest< N > ThisType;
private:
  struct SpaceDummy {
    int size () const { return N; }
  };
  typedef Dune::FieldVector<double, N> BaseType;

public:
  typedef double DomainFieldType;
  typedef double RangeFieldType;
  typedef SpaceDummy DiscreteFunctionSpaceType;
  const DiscreteFunctionSpaceType& space_;

  myDest(std::string, const DiscreteFunctionSpaceType& space, const double* u = 0)
   : space_( space )
  {
    if( u )
    {
      for( int i=0; i<N; ++i )
      {
        (*this)[i] = u[i];
      }
    }
    else
      clear();
  }

  const DiscreteFunctionSpaceType& space () const { return space_; }

  myDest() : space_( DiscreteFunctionSpaceType() ) {
    clear();
  }

  void clear() {
    BaseType::operator=(0.);
  }

  void assign(const myDest& other) {
    BaseType::operator=(other);
  }

  void axpy(RangeFieldType l, const myDest& other) {
    BaseType::axpy(l, other);
  }

  double operator()(int i) const {
    if (i<0 || i>N-1) {
      std::cout << "ERROR: Accessing element " << i << std::endl;
    }
    return (*this)[i];
  }

  double* leakPointer() { return &this->operator[](0); }
  const double* leakPointer() const { return &this->operator[](0); }

  double scalarProductDofs ( const ThisType &other ) const
  {
    double scp = 0;
    for( std::size_t i=0; i < N; ++i )
      scp += (*this)[ i ] * other[ i ];

    return scp;
  }

};

// implement right hand side F(y,t)
// here: system of three ODEs
class myRHS : public Dune::Fem::SpaceOperatorInterface< myDest<systemSize> > {
public:
  typedef myDest<systemSize> DestinationType ;

  typedef myRHS PreconditionOperatorType;

  myRHS() {
  }

  const SpaceType& space() const {
    return space_;
  }

  void operator()(const DestinationType& X,
                  DestinationType& Y) const
  {
    const double* x = X.leakPointer();
    double* y = Y.leakPointer();
    this->operator()( x, y );
  }

  void operator()(const double* x,
                  double* y) const
  {
    y[0] = 2.0*t_;
    y[1] = 3.0*t_*t_;
    y[2] = x[2];
    y[3] = 5.0 * x[ 3 ] - 3.0;
    y[4] = std::cos( t_ );
  }

  static DestinationType exact (const double t) {
    DestinationType exact;
    exact[ 0 ] = t * t;
    exact[ 1 ] = t * t * t;
    exact[ 2 ] = 0 ;
    exact[ 3 ] = -3.0/5.0 * std::exp( 5.0 * t ) + 3.0/5.0;
    exact[ 4 ] = std::sin( t );
    return exact;
  }

  void setTime(const double time) {
    t_=time;
  }

  double timeStepEstimate() const { return 0.01; }

  PreconditionOperatorType* preconditioner() const
  {
    return 0;
  }

private:
  SpaceType space_;
  double t_;
};


namespace Dune
{
  namespace Fem
  {

    template <>
    class ParDGOperator< myDest<systemSize>, myDest<systemSize> >
    : public PARDG::Function
    {
    public:
      typedef myDest<systemSize> DomainFunctionType;
      typedef DomainFunctionType RangeFunctionType;
      typedef ParDGOperator< DomainFunctionType, RangeFunctionType> ThisType;

    public:
      typedef Operator< DomainFunctionType, RangeFunctionType > OperatorType;

      typedef typename DomainFunctionType::DiscreteFunctionSpaceType DomainFunctionSpaceType;
      typedef typename RangeFunctionType::DiscreteFunctionSpaceType RangeFunctionSpaceType;

      ParDGOperator ( const OperatorType &op, const DomainFunctionSpaceType &domainSpace, const RangeFunctionSpaceType &rangeSpace )
      : operator_( op ),
        domainSpace_( domainSpace ),
        rangeSpace_( rangeSpace )
      {}

      void operator() ( const double *u, double *w, int i = 0 )
      {
        DomainFunctionType uFunction( "ParDGOperator u", domainSpace_, u );
        RangeFunctionType  wFunction( "ParDGOperator w", rangeSpace_, w );
        operator_( uFunction, wFunction );
        // copy result back
        for( int i=0; i<dim_of_value(); ++ i )
          w[ i ] = wFunction[ i ];
      }

      int dim_of_argument( int i = 0 ) const
      {
        assert( i == 0 );
        return domainSpace_.size();
      }

      int dim_of_value ( int i = 0 ) const
      {
        assert( i == 0 );
        return rangeSpace_.size();
      }

    private:
      const OperatorType &operator_;
      const DomainFunctionSpaceType &domainSpace_;
      const RangeFunctionSpaceType &rangeSpace_;
    };

  }
}

template <class OdeFactory>
void solve(OdeFactory factory, const bool verbose)
{
  typedef myRHS SpaceOperatorType;
  typedef SpaceOperatorType::DestinationType DestinationType;
  SpaceOperatorType spaceOperator;

  // problem data
  const double startTime = 0.0;
  const double endTime = 2.0;

  // options
  const double stepSize = spaceOperator.timeStepEstimate()/2.;
  std::cout << "dt = " << stepSize << std::endl;
  const double cfl = 1.;
  const int order = Dune::Fem::Parameter::getValue("fem.ode.order", int(2));

  // create solver
  Dune::Fem::DefaultTimeProvider tp( startTime, cfl );
  typedef typename OdeFactory :: OdeSolverType OdeSolverType;
  std::unique_ptr< OdeSolverType > odeSolver;
  odeSolver.reset( factory.create( spaceOperator, tp, order ) );

  // initialize solution vector, same initial data for all components
  DestinationType U;
  U.clear(); // set initial data U(0) = 0

  // initialize odesolver
  odeSolver->initialize( U );

  // time loop
  for( tp.init(stepSize); tp.time() < endTime; tp.next(stepSize) ) {
    // do calculation
    odeSolver->solve(U);

    if( verbose )
    {
      // print out solution
      std::cout << "time = " << tp.time() << ", U = "
                << U
                << std::endl;
    }
  }

  // print out solution
  std::cout << "Result (t = " << tp.time() << ") U = " << U << std::endl;
  DestinationType exact = spaceOperator.exact( tp.time() );
  std::cout << "         exact U = " << exact << std::endl;
  exact -= U;
  exact /= U.two_norm();

  std::cout << "Zwo norm: " << exact.two_norm() << std::endl;
  if( exact.two_norm() > 1e-2 )
  {
    std::cerr << "ERROR: ode solver did not converge!" << std::endl;
    assert( false );
    std::abort();
  }
}

template <class OdeSolver>
struct SimpleFactory
{
  typedef OdeSolver  OdeSolverType;
  template <class SpaceOperatorType, class TimeProvider>
  OdeSolverType* create( SpaceOperatorType& op, TimeProvider& tp, const int order )
  {
    return new OdeSolverType( op, tp, order );
  }
};

template <class SpaceOperator>
struct ImplicitRKFactory
{
  typedef SpaceOperator  SpaceOperatorType;
  typedef typename SpaceOperatorType::DestinationType DestinationType;

  typedef Dune::Fem::ParDGGeneralizedMinResInverseOperator< DestinationType >  LinearInverseOperatorType;
  typedef DuneODE::ImplicitRungeKuttaTimeStepControl                           TimeStepControlType;

  typedef Dune::Fem::DGHelmholtzOperator< SpaceOperatorType >                  HelmholtzOperatorType;

  typedef Dune::Fem::NewtonInverseOperator< typename HelmholtzOperatorType::JacobianOperatorType,
                                            LinearInverseOperatorType >        NonlinearInverseOperatorType;

  typedef DuneODE::ImplicitRungeKuttaSolver<
            HelmholtzOperatorType, NonlinearInverseOperatorType, TimeStepControlType >   OdeSolverType;

  std::unique_ptr< HelmholtzOperatorType > helmOp_;

  template <class TimeProvider>
  OdeSolverType* create( SpaceOperatorType& op, TimeProvider& tp, int order )
  {
    helmOp_.reset( new HelmholtzOperatorType( op ) );
    return new OdeSolverType( *helmOp_, tp, order );
  }
};

template <class SpaceOperator>
struct ROWRKFactory
{
  typedef SpaceOperator  SpaceOperatorType;
  typedef typename SpaceOperatorType::DestinationType DestinationType;

  typedef Dune::Fem::ParDGGeneralizedMinResInverseOperator< DestinationType >  LinearInverseOperatorType;
  typedef DuneODE::ImplicitRungeKuttaTimeStepControl                           TimeStepControlType;

  typedef Dune::Fem::DGHelmholtzOperator< SpaceOperatorType >                  HelmholtzOperatorType;

  typedef Dune::Fem::NewtonInverseOperator< typename HelmholtzOperatorType::JacobianOperatorType,
                                            LinearInverseOperatorType >        NonlinearInverseOperatorType;

  typedef DuneODE::ROWRungeKuttaSolver<
            HelmholtzOperatorType, NonlinearInverseOperatorType, TimeStepControlType >   OdeSolverType;

  std::unique_ptr< HelmholtzOperatorType > helmOp_;

  template <class TimeProvider>
  OdeSolverType* create( SpaceOperatorType& op, TimeProvider& tp, int order )
  {
    helmOp_.reset( new HelmholtzOperatorType( op ) );
    return new OdeSolverType( *helmOp_, tp, order );
  }
};

int main( int argc, char **argv )
{
  Dune::Fem::MPIManager::initialize( argc, argv );
  Dune::Fem::Parameter::append( argc, argv );
  if( argc == 1 )
    Dune::Fem::Parameter::append("parameter");

  const bool verbose = Dune::Fem::Parameter::verbose();

  // types
  typedef myRHS SpaceOperatorType;
  typedef SpaceOperatorType::DestinationType DestinationType;

  // explicit RungeKutta (dune expl)
  {
    std::cout << "Dune-fem explicit rungekutta" << std::endl;
    typedef DuneODE::ExplicitRungeKuttaSolver<DestinationType> OdeSolverType;
    solve( SimpleFactory< OdeSolverType >(), verbose );
  }

<<<<<<< HEAD
  // implicit RungeKutta (dune impl)
  {
    std::cout << "Dune-fem implicit rungekutta" << std::endl;
    solve( ImplicitRKFactory< SpaceOperatorType > (), verbose );
  }

  // explicit RungeKutta (pardg expl)
=======
  // explicit RungeKutta (pardg impl)
>>>>>>> 3929fd7b
  {
    std::cout << "pardg explicit rungekutta" << std::endl;
    typedef DuneODE::ExplicitOdeSolver<DestinationType> OdeSolverType;
    solve( SimpleFactory< OdeSolverType >(), verbose );
  }

  // implicit RungeKutta (dune impl)
  {
    solve( ImplicitRKFactory< SpaceOperatorType > (), verbose );
  }

  // implicit RungeKutta (pardg impl)
  {
    std::cout << "pardg explicit rungekutta" << std::endl;
    typedef DuneODE::ImplicitOdeSolver<DestinationType> OdeSolverType;
    solve( SimpleFactory< OdeSolverType >(), verbose );
  }
  // row RungeKutta (dune row)
  {
    std::cout << "Dune-fem row rungekutta" << std::endl;
    solve( ROWRKFactory< SpaceOperatorType > (), verbose );
  }


  return 0;
}<|MERGE_RESOLUTION|>--- conflicted
+++ resolved
@@ -363,7 +363,6 @@
     solve( SimpleFactory< OdeSolverType >(), verbose );
   }
 
-<<<<<<< HEAD
   // implicit RungeKutta (dune impl)
   {
     std::cout << "Dune-fem implicit rungekutta" << std::endl;
@@ -371,26 +370,19 @@
   }
 
   // explicit RungeKutta (pardg expl)
-=======
-  // explicit RungeKutta (pardg impl)
->>>>>>> 3929fd7b
   {
     std::cout << "pardg explicit rungekutta" << std::endl;
     typedef DuneODE::ExplicitOdeSolver<DestinationType> OdeSolverType;
     solve( SimpleFactory< OdeSolverType >(), verbose );
   }
 
-  // implicit RungeKutta (dune impl)
-  {
-    solve( ImplicitRKFactory< SpaceOperatorType > (), verbose );
-  }
-
   // implicit RungeKutta (pardg impl)
   {
     std::cout << "pardg explicit rungekutta" << std::endl;
     typedef DuneODE::ImplicitOdeSolver<DestinationType> OdeSolverType;
     solve( SimpleFactory< OdeSolverType >(), verbose );
   }
+
   // row RungeKutta (dune row)
   {
     std::cout << "Dune-fem row rungekutta" << std::endl;
