#ifndef DUNE_FEM_SOLVER_INVERSEOPERATORINTERFACE_HH
#define DUNE_FEM_SOLVER_INVERSEOPERATORINTERFACE_HH

#include <dune/fem/function/common/discretefunction.hh>
#include <dune/fem/operator/common/operator.hh>
#include <dune/fem/io/parameter.hh>
#include <dune/fem/solver/parameter.hh>
#include <dune/fem/misc/bartonnackmaninterface.hh>

namespace Dune {
  namespace Fem {

    template <class Traits>
    class InverseOperatorInterface :
      public Dune::Fem::Operator< typename Traits::DiscreteFunctionType, typename Traits::DiscreteFunctionType >,
      public BartonNackmanInterface< InverseOperatorInterface< Traits >, typename Traits::InverseOperatorType >
    {
    protected:
      typedef typename Traits::OperatorType         BaseType;
      typedef BartonNackmanInterface< InverseOperatorInterface< Traits >, typename Traits::InverseOperatorType > Base2Type;

      using Base2Type :: asImp;

      typedef typename Traits::InverseOperatorType  InverseOperatorType;
    public:
      typedef typename BaseType :: DomainFunctionType DomainFunctionType;
      typedef typename BaseType :: RangeFunctionType  RangeFunctionType;

      typedef typename Traits :: SolverDiscreteFunctionType   SolverDiscreteFunctionType;
      typedef typename Traits :: OperatorType                 OperatorType;
      typedef typename Traits :: AssembledOperatorType        AssembledOperatorType;
      typedef typename Traits :: PreconditionerType           PreconditionerType;

      InverseOperatorInterface( const SolverParameter& parameter = SolverParameter(Parameter::container() ) )
        : parameter_( parameter )
      {
      }

      //! application of operator, i.e. solution of inverse operator with given right hand side and initial guess
      // TODO: improve docu
      virtual void operator() ( const SolverDiscreteFunctionType& u, SolverDiscreteFunctionType& w ) const
      {
        rightHandSideCopied_ = false;
        iterations_ = asImp().apply( u, w );
      }

      //! application of operator, here solution and right hand side can be of any discrete function type
      // TODO: improve docu
      template <class DImpl, class RImpl>
      void operator() ( const DiscreteFunctionInterface< DImpl >&u,
                        DiscreteFunctionInterface< RImpl >& w ) const
      {
        if( ! assembledOperator_ )
          DUNE_THROW(Dune::NotImplemented, "InverseOperator::operator() for matrix free operators only makes sense" <<
                                           " for fixed types of domain and range functions to avoid excessive copying!");

        if( ! rhs_ )
        {
          rhs_.reset( new DomainFunctionType( "InvOp::rhs", u.space() ) );
        }

        if( ! x_ )
        {
          x_.reset( new RangeFunctionType( "InvOp::x", w.space() ) );
        }

        // copy right hand side
        rhs_->assign( u );
        rightHandSideCopied_ = true;

        // copy initial guess
        x_->assign( w );

        iterations_ = asImp().apply( *rhs_, *x_ );

        // store result in destination
        w.assign( *x_ );
        rightHandSideCopied_ = false;
      }

      void bind ( const OperatorType &op )
      {
        operator_ = &op;
        assembledOperator_ = dynamic_cast<const AssembledOperatorType*>( &op );
      }

      void bind ( const OperatorType &op, const PreconditionerType &preconditioner )
      {
        bind( op );
        preconditioner_ = &preconditioner;
      }

      void unbind () { operator_ = nullptr; assembledOperator_ = nullptr; preconditioner_ = nullptr; rhs_.reset(); x_.reset(); }

      int iterations () const { return iterations_; }

      virtual void setMaxLinearIterations ( const int iter ) {
        parameter_.setMaxLinearIterations( iter );
      }

      virtual void setMaxIterations ( const int iter ) {
        parameter_.setMaxLinearIterations( iter );
      }

      //! return accumulated communication time
      double averageCommTime() const
      {
        return -1;
      }

    protected:
      SolverParameter parameter_;

      const OperatorType*                   operator_ = nullptr;
      const AssembledOperatorType* assembledOperator_ = nullptr;
      const PreconditionerType*       preconditioner_ = nullptr;

      // temporary functions for solver compatibility
      mutable std::unique_ptr< DomainFunctionType > rhs_;
      mutable std::unique_ptr< RangeFunctionType  > x_;

<<<<<<< HEAD
      mutable int iterations_ = -1 ;
=======
      mutable int iterations_    = -1 ;
      mutable int maxIterations_ = -1;

      double reduction_ = 0.0;
>>>>>>> c509d5e7

      mutable bool rightHandSideCopied_ = false ;
    };
  } // end namespace Fem
} // end namespace Dune

#endif // DUNE_FEM_SOLVER_INVERSEOPERATORINTERFACE_HH<|MERGE_RESOLUTION|>--- conflicted
+++ resolved
@@ -119,14 +119,7 @@
       mutable std::unique_ptr< DomainFunctionType > rhs_;
       mutable std::unique_ptr< RangeFunctionType  > x_;
 
-<<<<<<< HEAD
       mutable int iterations_ = -1 ;
-=======
-      mutable int iterations_    = -1 ;
-      mutable int maxIterations_ = -1;
-
-      double reduction_ = 0.0;
->>>>>>> c509d5e7
 
       mutable bool rightHandSideCopied_ = false ;
     };
