#ifndef DUNE_FEM_NEWTONINVERSEOPERATOR_HH
#define DUNE_FEM_NEWTONINVERSEOPERATOR_HH

#include <cassert>
#include <cmath>

#include <iostream>
#include <limits>
#include <memory>
#include <string>
#include <utility>

#include <dune/fem/solver/parameter.hh>
#include <dune/fem/io/parameter.hh>
#include <dune/fem/operator/common/operator.hh>
#include <dune/fem/operator/common/differentiableoperator.hh>

namespace Dune
{

  namespace Fem
  {

    // NewtonParameter
    // ---------------

    struct NewtonParameter
      : public Dune::Fem::LocalParameter< NewtonParameter, NewtonParameter >
    {
      protected:

      std::shared_ptr<SolverParameter> baseParam_;
      // key prefix, default is fem.ode.newton. (can be overloaded by user)
      const std::string keyPrefix_;

      ParameterReader parameter_;
      public:

      NewtonParameter( const SolverParameter& baseParameter, const std::string keyPrefix, const ParameterReader &parameter = Parameter::container() )
        : baseParam_( baseParameter.clone() ),
          keyPrefix_( keyPrefix ),
          parameter_( parameter )
      {}

      explicit NewtonParameter( const SolverParameter& baseParameter, const ParameterReader &parameter = Parameter::container() )
        : baseParam_( baseParameter.clone() ),
          keyPrefix_( "fem.solver.newton." ),
          parameter_( parameter )
      {}

      NewtonParameter( const ParameterReader &parameter = Parameter::container() )
        : baseParam_( nullptr ),
          keyPrefix_( "fem.solver.newton." ),
          parameter_( parameter )
      {}

      NewtonParameter( const std::string keyPrefix, const ParameterReader &parameter = Parameter::container() )
        : baseParam_( nullptr ),
          keyPrefix_( keyPrefix ),
          parameter_( parameter )
      {}

      const ParameterReader &parameter () const { return parameter_; }

      virtual double toleranceParameter () const
      {
        return parameter_.getValue< double >( keyPrefix_ + "tolerance", 1e-6 );
      }

      virtual double linAbsTolParameter ( const double &tolerance )  const
      {
        return parameter_.getValue< double >(keyPrefix_ +  "linabstol", tolerance / 8 );
      }

      virtual double linReductionParameter ( const double &tolerance ) const
      {
        return parameter_.getValue< double >( keyPrefix_ + "linreduction", tolerance / 8 );
      }

      virtual bool newtonVerbose () const
      {
        const bool v = baseParam_? baseParam_->verbose() : false;
        return parameter_.getValue< bool >(keyPrefix_ +  "verbose", v );
      }

      virtual bool linearSolverVerbose () const
      {
        const bool v = baseParam_? baseParam_->verbose() : false;
        return parameter_.getValue< bool >( keyPrefix_ + "linear.verbose", v );
      }

      virtual int maxIterationsParameter () const
      {
        return parameter_.getValue< int >( keyPrefix_ + "maxiterations", std::numeric_limits< int >::max() );
      }

      virtual int maxLinearIterationsParameter () const
      {
        return parameter_.getValue< int >( keyPrefix_ + "maxlineariterations", std::numeric_limits< int >::max() );
      }

    };



    // NewtonInverseOperator
    // ---------------------

    /** \class NewtonInverseOperator
     *  \brief inverse operator based on a newton scheme
     *
     *  \tparam  Op      operator to invert (must be a DifferentiableOperator)
     *  \tparam  LInvOp  linear inverse operator
     *
     *  \note Verbosity of the NewtonInverseOperator is controlled via the
     *        paramter <b>fem.solver.newton.verbose</b>; it defaults to
     *        <b>fem.solver.verbose</b>.
     */
    template< class JacobianOperator, class LInvOp >
    class NewtonInverseOperator
    : public Operator< typename JacobianOperator::RangeFunctionType, typename JacobianOperator::DomainFunctionType >
    {
      typedef NewtonInverseOperator< JacobianOperator, LInvOp > ThisType;
      typedef Operator< typename JacobianOperator::RangeFunctionType, typename JacobianOperator::DomainFunctionType > BaseType;

    public:
      //! type of operator's Jacobian
      typedef JacobianOperator JacobianOperatorType;

      //! type of operator to invert
      typedef DifferentiableOperator< JacobianOperatorType > OperatorType;

      //! type of linear inverse operator
      typedef LInvOp LinearInverseOperatorType;

      typedef typename BaseType::DomainFunctionType DomainFunctionType;
      typedef typename BaseType::RangeFunctionType RangeFunctionType;

      typedef typename BaseType::DomainFieldType DomainFieldType;

      typedef NewtonParameter ParametersType;

      /** constructor
       *
       *  \param[in]  jInv       linear inverse operator (will be move constructed)
       *
       *  \note The tolerance is read from the paramter
       *        <b>fem.solver.newton.tolerance</b>
       */

      NewtonInverseOperator ( LinearInverseOperatorType jInv, const NewtonParameter &parameter )
        : NewtonInverseOperator( std::move( jInv ), parameter.toleranceParameter(), parameter )
      {}

      explicit NewtonInverseOperator ( LinearInverseOperatorType jInv,
                                       const ParameterReader &parameter = Parameter::container() )
        : NewtonInverseOperator( std::move( jInv ), ParametersType( parameter ) )
      {}

      /** constructor
       *
       *  \param[in]  jInv        linear inverse operator (will be move constructed)
       *  \param[in]  epsilon     tolerance for norm of residual
       *
       *  \note The tolerance is read from the paramter
       *        <b>fem.solver.newton.tolerance</b>
       */

      NewtonInverseOperator ( LinearInverseOperatorType jInv, const DomainFieldType &epsilon, const NewtonParameter &parameter )
        : tolerance_( epsilon ),
          verbose_( parameter.newtonVerbose() && MPIManager::rank () == 0 ),
          maxIterations_( parameter.maxIterationsParameter() ),
          maxLinearIterations_( parameter.maxLinearIterationsParameter() ),
          jInv_( std::move( jInv ) )
      {}

      NewtonInverseOperator ( LinearInverseOperatorType jInv, const DomainFieldType &epsilon,
                              const ParameterReader &parameter = Parameter::container() )
        : NewtonInverseOperator( std::move( jInv ), epsilon, ParametersType( parameter ) )
      {}


      /** constructor
       *
       *  \note The tolerance is read from the paramter
       *        <b>fem.solver.newton.tolerance</b>
       */
      explicit NewtonInverseOperator ( const NewtonParameter &parameter )
        : NewtonInverseOperator( parameter.toleranceParameter(), parameter )
      {}

      explicit NewtonInverseOperator ( const ParameterReader &parameter = Parameter::container() )
        : NewtonInverseOperator( ParametersType( parameter ) )
      {}

      /** constructor
       *
       *  \param[in]  epsilon  tolerance for norm of residual
       */
      NewtonInverseOperator ( const DomainFieldType &epsilon, const NewtonParameter &parameter )
        : NewtonInverseOperator(
            LinearInverseOperatorType( parameter.linReductionParameter( epsilon ),
                                       parameter.linAbsTolParameter( epsilon ),
                                       parameter.maxLinearIterationsParameter(),
                                       parameter.linearSolverVerbose(),
                                       parameter.parameter() ),
            epsilon, parameter )
      {}

      NewtonInverseOperator ( const DomainFieldType &epsilon,
                              const ParameterReader &parameter = Parameter::container() )
        : NewtonInverseOperator( epsilon, ParametersType( parameter ) )
      {}


      /** constructor
       *
       *  \param[in]  op       operator to invert
       *
       *  \note The tolerance is read from the paramter
       *        <b>fem.solver.newton.tolerance</b>
       */


      NewtonInverseOperator ( const OperatorType &op, const NewtonParameter &parameter )
        : NewtonInverseOperator( parameter )
      {
        bind( op );
      }

      explicit NewtonInverseOperator ( const OperatorType &op,
                                       const ParameterReader &parameter = Parameter::container() )
        : NewtonInverseOperator( parameter )
      {
        bind( op );
      }

      /** constructor
       *
       *  \param[in]  op       operator to invert
       *  \param[in]  epsilon  tolerance for norm of residual
       */

      NewtonInverseOperator ( const OperatorType &op, const DomainFieldType &epsilon,
                              const NewtonParameter &parameter )
        : NewtonInverseOperator( epsilon, parameter )
      {
        bind( op );
      }

      NewtonInverseOperator ( const OperatorType &op, const DomainFieldType &epsilon,
                              const ParameterReader &parameter = Parameter::container() )
        : NewtonInverseOperator( epsilon, parameter )
      {
        bind( op );
      }

      void bind ( const OperatorType &op ) { op_ = &op; }

      void unbind () { op_ = nullptr; }

      virtual void operator() ( const DomainFunctionType &u, RangeFunctionType &w ) const;

      int iterations () const { return iterations_; }
      void setMaxIterations ( int maxIterations ) { maxIterations_ = maxIterations; }
      int linearIterations () const { return linearIterations_; }
      void setMaxLinearIterations ( int maxLinearIterations ) { maxLinearIterations_ = maxLinearIterations; }

      bool converged () const
      {
        // check for finite |residual| - this also works for -ffinite-math-only (gcc)
        const bool finite = (delta_ < std::numeric_limits< DomainFieldType >::max());
        return finite && (iterations_ < maxIterations_) && (linearIterations_ < maxLinearIterations_);
      }

    protected:
      // hold pointer to jacobian operator, if memory reallocation is needed, the operator should know how to handle this.
      template< class ... Args>
      JacobianOperatorType& jacobian ( Args && ... args ) const
      {
        if( !jOp_ )
          jOp_.reset( new JacobianOperatorType( std::forward< Args >( args ) ... ) );
        return *jOp_;
      }

    private:
      const OperatorType *op_ = nullptr;

      const double tolerance_;
      const bool verbose_;
      const int maxIterations_;
      const int maxLinearIterations_;

      mutable DomainFieldType delta_;
      mutable int iterations_;
      mutable int linearIterations_;
      mutable LinearInverseOperatorType jInv_;
      mutable std::unique_ptr< JacobianOperatorType > jOp_;
    };



    // Implementation of NewtonInverseOperator
    // ---------------------------------------

    template< class JacobianOperator, class LInvOp >
    inline void NewtonInverseOperator< JacobianOperator, LInvOp >
      ::operator() ( const DomainFunctionType &u, RangeFunctionType &w ) const
    {
      assert( op_ );

      DomainFunctionType residual( u );
      RangeFunctionType dw( w );
      JacobianOperatorType& jOp = jacobian( "jacobianOperator", dw.space(), u.space() );

      // compute initial residual
      (*op_)( w, residual );
      residual -= u;
      delta_ = std::sqrt( residual.scalarProductDofs( residual ) );

      for( iterations_ = 0, linearIterations_ = 0; converged() && (delta_ > tolerance_); ++iterations_ )
      {
        if( verbose_ )
          std::cerr << "Newton iteration " << iterations_ << ": |residual| = " << delta_ << std::endl;

        // evaluate operator's jacobian
        (*op_).jacobian( w, jOp );

        // David: With this factor, the tolerance of CGInverseOp is the absolute
        //        rather than the relative error
<<<<<<< HEAD
        //        (see also dune-fem/dune/fem/solver/krylovinverseoperator.hh)
        const int remLinearIts = maxLinearIterations_ - linearIterations_;
        const LinearInverseOperatorType jInv( jOp, linReduction_, linAbsTol_, remLinearIts, linVerbose_, parameters_->parameter() );
=======
        //        (see also dune-fem/dune/fem/solver/inverseoperators.hh)
        jInv_.bind( jOp );
        jInv_.setMaxIterations( maxLinearIterations_ - linearIterations_ );
>>>>>>> 206d5fac

        dw.clear();
        jInv_( residual, dw );
        linearIterations_ += jInv_.iterations();
        w -= dw;

        (*op_)( w, residual );
        residual -= u;
        delta_ = std::sqrt( residual.scalarProductDofs( residual ) );
      }
      jInv_.unbind();
      if( verbose_ )
        std::cerr << "Newton iteration " << iterations_ << ": |residual| = " << delta_ << std::endl;
    }

  } // namespace Fem

} // namespace Dune

#endif // #ifndef DUNE_FEM_NEWTONINVERSEOPERATOR_HH<|MERGE_RESOLUTION|>--- conflicted
+++ resolved
@@ -328,15 +328,9 @@
 
         // David: With this factor, the tolerance of CGInverseOp is the absolute
         //        rather than the relative error
-<<<<<<< HEAD
-        //        (see also dune-fem/dune/fem/solver/krylovinverseoperator.hh)
-        const int remLinearIts = maxLinearIterations_ - linearIterations_;
-        const LinearInverseOperatorType jInv( jOp, linReduction_, linAbsTol_, remLinearIts, linVerbose_, parameters_->parameter() );
-=======
-        //        (see also dune-fem/dune/fem/solver/inverseoperators.hh)
+        //        (see also dune-fem/dune/fem/solver/krylovinverseoperators.hh)
         jInv_.bind( jOp );
         jInv_.setMaxIterations( maxLinearIterations_ - linearIterations_ );
->>>>>>> 206d5fac
 
         dw.clear();
         jInv_( residual, dw );
