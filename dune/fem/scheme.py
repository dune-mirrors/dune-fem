"""Functions for creating python modules and C++ classes for schemes.
"""

from __future__ import print_function
import importlib
import subprocess
import hashlib
import os.path
import re

from .. import femmpi
from ..generator import generator
from . import discretefunction

myGenerator = generator.Generator("Scheme")

def solve( scheme, rhs=None, target=None, name=None, assemble=True ):
    if name == None:
<<<<<<< HEAD
        if hasattr(scheme, 'name'):
            name = scheme.name
        else:
            name == "no name"
=======
        name = scheme.name
>>>>>>> 3e4ed4d0
    if target == None:
        if scheme.target == None:
            target = discretefunction.create(scheme._storage, scheme.space, name=name)
            target.interpolate( [0,]*scheme.dimRange )
        else:
            target = scheme.target
    if rhs == None:
        scheme._prepare()
    else:
        scheme._prepare(rhs)
    scheme._solve(target,assemble)
    return target

def getModule(scheme, **parameters):
    """Create a scheme module using the scheme-database.

    Takes its arguments from get(). This function uses the given arguments to create a python module called
    duneschemexxx.py where xxx is a number derived from the scheme type. It does this by fetching the
    typedef and includes from the scheme-database.

    Example:
        A generated grid module::
            #include <dune/ufl/femscheme.hh>

            typedef FemScheme< DiffusionModel< Dune::Fem::AdaptiveLeafGridPart< Dune::YaspGrid< 2,
            Dune::EquidistantCoordinates< double, 2 > > >, 2 > , 2, fem > SchemeType;

            void registerDuneScheme ();

            BOOST_PYTHON_MODULE( dunescheme649df434446fad25fffcf9739ffb66d2 ) { registerDuneScheme(); }

    This would correspond to calling get("FemScheme", grid2d, 2), where grid2d is a python grid module.
    """
    module = myGenerator.getModule(scheme, **parameters)
<<<<<<< HEAD
    setattr(module.Scheme, "solve", solve)
    return myGenerator.getModule(scheme, **parameters)

def get(scheme, space, **parameters):
    """Call getModule() by passing in keyword arguments.
    """
    storage = parameters.get('storage', "Adaptive")
    try:
      nr = 65
      for s in space:
        discretefunction.get(storage, s._module, **parameters)
        parameters['space'+chr(nr)] = s._module._typeName
        nr += 1
      return getModule(scheme, **parameters)
    except:
      discretefunction.get(storage, space._module, **parameters)
      return getModule(scheme, space=space._module._typeName, **parameters)
=======
    setattr(module.Scheme,"solve", solve)
    setattr(module.Scheme, "_storage", module._selector.parameters["storage"])
    setattr(module.Scheme, "target", None)
    return module

def get(scheme, space, dimR, **parameters):
    """Call getModule() by passing in keyword arguments.
    """
    storage = parameters.get('storage', "Adaptive")
    dfmodule = discretefunction.get(storage, space._module, **parameters)
    storage = dfmodule.DiscreteFunction._storage
>>>>>>> 3e4ed4d0

    module = getModule(scheme, space=space._module._typeName,\
            extra_includes=space._module._includes + dfmodule._includes,\
            gridpart=space.grid._module._typeName, storage=storage, dimRange=dimR, **parameters)
    return module

def create(scheme, space_or_target, model, name, **parameters):
    """Get a Scheme.

    Call get() and create a C++ scheme class (see dune/fempy/dunescheme.hh).

    Args:
        scheme (string): the identifier for the scheme type to use
        space (Space): a space class generated from dune.fem.space
        grid (LeafGrid): a LeafGrid class generated from dune.fem.grid
        model (DiffusionModel) : a model class generated from dune.models.femufl
        name (string): the python name for the scheme
        parameters (kwargs): parameters used for fixing the scheme type

            * polorder=int: order of polynomials
            * solver=string: type of solver
    Returns:
        Scheme: the constructed scheme
    """
    try:
        space = space_or_target.space
        target = space_or_target
    except:
        space = space_or_target
        target = None

    module = get(scheme, space, model.dimRange, **parameters)

    class ExtendedScheme(module.Scheme):
        def __init__(self,space,model,name,target=None):
            module.Scheme.__init__(self,space,model,name)
            self.target = target

    ret = ExtendedScheme(space, model, name, target)

    return ret<|MERGE_RESOLUTION|>--- conflicted
+++ resolved
@@ -16,14 +16,10 @@
 
 def solve( scheme, rhs=None, target=None, name=None, assemble=True ):
     if name == None:
-<<<<<<< HEAD
         if hasattr(scheme, 'name'):
             name = scheme.name
         else:
-            name == "no name"
-=======
-        name = scheme.name
->>>>>>> 3e4ed4d0
+            name == "default"
     if target == None:
         if scheme.target == None:
             target = discretefunction.create(scheme._storage, scheme.space, name=name)
@@ -58,9 +54,10 @@
     This would correspond to calling get("FemScheme", grid2d, 2), where grid2d is a python grid module.
     """
     module = myGenerator.getModule(scheme, **parameters)
-<<<<<<< HEAD
-    setattr(module.Scheme, "solve", solve)
-    return myGenerator.getModule(scheme, **parameters)
+    setattr(module.Scheme,"solve", solve)
+    setattr(module.Scheme, "_storage", module._selector.parameters["storage"])
+    setattr(module.Scheme, "target", None)
+    return module
 
 def get(scheme, space, **parameters):
     """Call getModule() by passing in keyword arguments.
@@ -68,31 +65,23 @@
     storage = parameters.get('storage', "Adaptive")
     try:
       nr = 65
+      extra_includes=""
       for s in space:
-        discretefunction.get(storage, s._module, **parameters)
+        dfmodule = discretefunction.get(storage, s._module, **parameters)
+        storage  = dfmodule.DiscreteFunction._storage
         parameters['space'+chr(nr)] = s._module._typeName
+        extra_includes += s._module._includes + dfmodule._includes
         nr += 1
-      return getModule(scheme, **parameters)
     except:
-      discretefunction.get(storage, space._module, **parameters)
-      return getModule(scheme, space=space._module._typeName, **parameters)
-=======
-    setattr(module.Scheme,"solve", solve)
-    setattr(module.Scheme, "_storage", module._selector.parameters["storage"])
-    setattr(module.Scheme, "target", None)
-    return module
+      dfmodule = discretefunction.get(storage, space._module, **parameters)
+      storage = dfmodule.DiscreteFunction._storage
+      parameters['space'] = space._module._typeName
+      extra_includes=space._module._includes + dfmodule._includes
 
-def get(scheme, space, dimR, **parameters):
-    """Call getModule() by passing in keyword arguments.
-    """
-    storage = parameters.get('storage', "Adaptive")
-    dfmodule = discretefunction.get(storage, space._module, **parameters)
-    storage = dfmodule.DiscreteFunction._storage
->>>>>>> 3e4ed4d0
-
-    module = getModule(scheme, space=space._module._typeName,\
-            extra_includes=space._module._includes + dfmodule._includes,\
-            gridpart=space.grid._module._typeName, storage=storage, dimRange=dimR, **parameters)
+    module = getModule(scheme, 
+                       storage=storage,
+                       extra_includes=extra_includes,
+                       **parameters)
     return module
 
 def create(scheme, space_or_target, model, name, **parameters):
