--- conflicted
+++ resolved
@@ -108,14 +108,9 @@
       struct SetEntity;
       template < int passId > 
       struct Evaluate;
-<<<<<<< HEAD
       template < int passId > 
       struct EvaluateQuadrature ;  
       template< int passId > 
-=======
-      template< int pos >
-      struct EvaluateQuadrature;
->>>>>>> 31a11198
       struct Jacobian;
       template< int passId > 
       struct Hessian;
