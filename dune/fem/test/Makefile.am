# IGNORE_HEADERS

# set default grid type for make all
<<<<<<< HEAD
GRIDTYPE=SGRID
# GRIDTYPE=ALUGRID_CONFORM

GRIDDIM=2
# GRIDDIM=3
=======
# GRIDTYPE=YASPGRID
GRIDTYPE=ALUGRID_CONFORM

#GRIDDIM=2
GRIDDIM=3
>>>>>>> 287b901b

EXTRA_DIST = 2dgrid.dgf \
             3dgrid.dgf \
             dfspace.hh \
             exactsolution.hh \
             weightfunction.hh \
             testgrid.hh

# linker flags
LDADD = $(ALL_PKG_LDFLAGS) $(ALL_PKG_LIBS) $(DUNEMPILIBS) $(LOCAL_LIBS)
# preprocessor flags
AM_CPPFLAGS = $(ALL_PKG_CPPFLAGS) $(DUNEMPICPPFLAGS)

TESTPROGS = lagrangeinterpolation_linear lagrangeinterpolation_quadratic \
            dgl2projection_adaptive      dgl2projection_filtered \
            dgl2projection_blockvector   dgl2projection_vector \
            dgl2projection_attached      dgl2projection_legendre \
            dgl2projection_blockvectordiscretefunction \
            dgl2projection_fv      \
            dgl2projection_idgridpart \
            vtxprojection_adaptive \
            intersectionindexset

TESTS = $(TESTPROGS) adaptation-4.sh
check_PROGRAMS = $(TESTPROGS) adaptation

lagrangeinterpolation_linear_SOURCES = lagrangeinterpolation.cc
lagrangeinterpolation_linear_CPPFLAGS = -DPOLORDER=1 -DCOUNT_FLOPS $(AM_CPPFLAGS)

lagrangeinterpolation_quadratic_SOURCES = lagrangeinterpolation.cc
lagrangeinterpolation_quadratic_CPPFLAGS = -DPOLORDER=2 -DCOUNT_FLOPS $(AM_CPPFLAGS)

dgl2projection_adaptive_SOURCES = dgl2projection.cc
dgl2projection_adaptive_CPPFLAGS = -DPOLORDER=1 -DCOUNT_FLOPS $(AM_CPPFLAGS)

# only run this test for YaspGrid
dgl2projection_legendre_SOURCES = dgl2projection.cc
dgl2projection_legendre_CPPFLAGS = -DPOLORDER=1 -DGRIDDIM=$(GRIDDIM) -DYASPGRID -DUSE_LEGENDRESPACE -DCOUNT_FLOPS $(CPPFLAGS) $(DUNEMPICPPFLAGS)

dgl2projection_filtered_SOURCES = dgl2projection.cc
dgl2projection_filtered_CPPFLAGS = -DPOLORDER=1 -DCOUNT_FLOPS $(AM_CPPFLAGS) -DUSE_FILTEREDGRID 

dgl2projection_fv_SOURCES = dgl2projection.cc
dgl2projection_fv_CPPFLAGS = -DUSE_FVSPACE -DCOUNT_FLOPS $(AM_CPPFLAGS)

dgl2projection_blockvector_SOURCES = dgl2projection.cc
dgl2projection_blockvector_CPPFLAGS = -DPOLORDER=1 -DUSE_BLOCKVECTORFUNCTION $(AM_CPPFLAGS)

dgl2projection_vector_SOURCES = dgl2projection.cc
dgl2projection_vector_CPPFLAGS = -DPOLORDER=1 -DUSE_VECTORFUNCTION $(AM_CPPFLAGS)

dgl2projection_attached_SOURCES = dgl2projection.cc
dgl2projection_attached_CPPFLAGS = -DPOLORDER=1 -DUSE_ATTACHEDFUNCTION $(AM_CPPFLAGS)

dgl2projection_blockvectordiscretefunction_SOURCES = dgl2projection.cc
dgl2projection_blockvectordiscretefunction_CPPFLAGS = -DPOLORDER=1 -DUSE_BLOCKVECTORDISCRETEFUNCTION $(AM_CPPFLAGS)

dgl2projection_idgridpart_SOURCES = dgl2projection.cc
dgl2projection_idgridpart_CPPFLAGS = -DPOLORDER=1 -DCOUNT_FLOPS $(AM_CPPFLAGS) -DUSE_IDGRIDPART 

vtxprojection_adaptive_SOURCES = vtxprojection.cc
vtxprojection_adaptive_CPPFLAGS = -DPOLORDER=1 -DCOUNT_FLOPS $(AM_CPPFLAGS)

intersectionindexset_SOURCES = intersectionindexset.cc
intersectionindexset_CPPFLAGS = $(AM_CPPFLAGS)

adaptation_SOURCES = adaptation.cc
adaptation_CPPFLAGS = $(AM_CPPFLAGS) -UGRIDDIM -DGRIDDIM=3 -UWORLDDIM -DWORLDDIM=3

include $(top_srcdir)/am/global-rules<|MERGE_RESOLUTION|>--- conflicted
+++ resolved
@@ -1,19 +1,11 @@
 # IGNORE_HEADERS
 
 # set default grid type for make all
-<<<<<<< HEAD
-GRIDTYPE=SGRID
-# GRIDTYPE=ALUGRID_CONFORM
-
-GRIDDIM=2
-# GRIDDIM=3
-=======
 # GRIDTYPE=YASPGRID
 GRIDTYPE=ALUGRID_CONFORM
 
 #GRIDDIM=2
 GRIDDIM=3
->>>>>>> 287b901b
 
 EXTRA_DIST = 2dgrid.dgf \
              3dgrid.dgf \
