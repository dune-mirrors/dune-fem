// include configurations options

#ifdef HAVE_CONFIG_H
#include <config.h>
#endif

// Includes from the IOStream Library
// ----------------------------------

#include <iostream>
#include <sstream>

//#define USE_OLD_RANNACHERTUREK_SPACE

// Includes from DUNE-FEM
// ----------------------

// include Lagrange discrete function space
#include <dune/fem/gridpart/adaptiveleafgridpart.hh>
#include <dune/fem/space/lagrange.hh>
#include <dune/fem/space/common/adaptmanager.hh>
#include <dune/fem/function/localfunction/bindable.hh>

#if HAVE_PETSC && defined USE_PETSCDISCRETEFUNCTION
#include <dune/fem/function/petscdiscretefunction.hh>
#include <dune/fem/operator/linear/petscoperator.hh>
#include <dune/fem/solver/petscsolver.hh>
#elif HAVE_DUNE_ISTL && defined USE_BLOCKVECTORFUNCTION
#include <dune/fem/function/blockvectorfunction.hh>
#include <dune/fem/operator/linear/istloperator.hh>
#include <dune/fem/solver/istlsolver.hh>
#elif HAVE_EIGEN && defined USE_EIGEN
#include <dune/fem/storage/eigenvector.hh>
#include <dune/fem/function/vectorfunction.hh>
#include <dune/fem/operator/linear/eigenoperator.hh>
#include <dune/fem/solver/eigen.hh>
#else
#include <dune/fem/function/adaptivefunction.hh>
#include <dune/fem/operator/linear/spoperator.hh>
#if HAVE_SUITESPARSE_UMFPACK && defined USE_UMFPACK
#include <dune/fem/solver/umfpacksolver.hh>
#else
#include <dune/fem/solver/krylovinverseoperators.hh>
#endif
#endif

#include <dune/fem/misc/l2norm.hh>
#include <dune/fem/misc/h1norm.hh>


#include "massoperator.hh"
#include "testgrid.hh"



// Global Type Definitions
// -----------------------

#if defined POLORDER
const int polOrder = POLORDER;
#else
const int polOrder = 1;
#endif


typedef Dune::GridSelector :: GridType GridType;

typedef Dune::Fem::AdaptiveLeafGridPart< GridType, Dune::InteriorBorder_Partition > GridPartType;
typedef Dune::Fem::FunctionSpace< typename GridType::ctype, typename GridType::ctype, GridType::dimensionworld, 1 > SpaceType;
typedef Dune::Fem::LagrangeDiscreteFunctionSpace< SpaceType, GridPartType, polOrder > DiscreteSpaceType;
#if HAVE_PETSC && defined USE_PETSCDISCRETEFUNCTION
typedef Dune::Fem::PetscDiscreteFunction< DiscreteSpaceType > DiscreteFunctionType;
typedef Dune::Fem::PetscLinearOperator< DiscreteFunctionType, DiscreteFunctionType > LinearOperatorType;
typedef Dune::Fem::PetscInverseOperator< DiscreteFunctionType, LinearOperatorType > InverseOperatorType;
#elif HAVE_DUNE_ISTL && defined USE_BLOCKVECTORFUNCTION
typedef Dune::Fem::ISTLBlockVectorDiscreteFunction< DiscreteSpaceType > DiscreteFunctionType;
typedef Dune::Fem::ISTLLinearOperator< DiscreteFunctionType, DiscreteFunctionType > LinearOperatorType;
typedef Dune::Fem::ISTLCGOp< DiscreteFunctionType, LinearOperatorType > InverseOperatorType;
#elif HAVE_EIGEN && defined USE_EIGEN
typedef Dune::Fem::EigenVector< double > DofVectorType;
typedef Dune::Fem::ManagedDiscreteFunction< Dune::Fem::VectorDiscreteFunction< DiscreteSpaceType, DofVectorType > > DiscreteFunctionType;
typedef Dune::Fem::EigenLinearOperator< DiscreteFunctionType, DiscreteFunctionType > LinearOperatorType;
typedef Dune::Fem::EigenCGInverseOperator< DiscreteFunctionType > InverseOperatorType;
#else
typedef Dune::Fem::AdaptiveDiscreteFunction< DiscreteSpaceType > DiscreteFunctionType;
typedef Dune::Fem::SparseRowLinearOperator< DiscreteFunctionType, DiscreteFunctionType > LinearOperatorType;
#if HAVE_SUITESPARSE_UMFPACK && defined USE_UMFPACK
typedef Dune::Fem::UMFPACKOp< DiscreteFunctionType, LinearOperatorType > InverseOperatorType;
#else
typedef Dune::Fem::KrylovInverseOperator< DiscreteFunctionType > InverseOperatorType;
#endif
#endif

typedef MassOperator< DiscreteFunctionType, LinearOperatorType > MassOperatorType;

// Function to Project
// -------------------
template <class GridPart, class RangeType>
struct Function : public Dune::Fem::BindableGridFunction< GridPart, RangeType >
{
  typedef Dune::Fem::BindableGridFunction<GridPart, RangeType > Base;
  using Base::Base;

  template <class Point>
  void evaluate ( const Point &p, RangeType &value ) const
  {
    auto x = Base::global(p);
    value = 1.;
    for( int k = 0; k < x.dimension; ++k )
      value *= sin( M_PI * x[k] );
  }
  template <class Point>
<<<<<<< HEAD
  void evaluate ( const Point &p, typename Base::JacobianRangeType &jacobian ) const
=======
  void jacobian ( const Point &p, typename Base::JacobianRangeType &jacobian ) const
>>>>>>> 759e93d3
  {
    auto x = Base::global(p);
    for( int j = 0; j < x.dimension; ++j )
    {
      // jacobian has only one row, calc j-th column
      jacobian[0][j] = M_PI;
      for( int k = 0; k < x.dimension; ++k )
        jacobian[0][j] *= (j == k ? cos( M_PI*x[k] ) : sin( M_PI*x[k] ));
    }
  }
  unsigned int order() const { return 4; }
  std::string name() const { return "MyFunction"; } // needed for output
};

// Algorithm
// ---------

struct Algorithm
{
  typedef Dune::FieldVector< double, 2 > ErrorType;
  typedef Function< GridPartType, SpaceType::RangeType > FunctionType;

  explicit Algorithm ( GridType &grid );
  ErrorType operator() ( int step );
  ErrorType finalize ( DiscreteFunctionType &u );
  DiscreteSpaceType &space ();
  void nextMesh ();

private:
  GridPartType gridPart_;
  FunctionType function_;
};

inline Algorithm::Algorithm ( GridType &grid )
: gridPart_( grid ), function_(gridPart_)
{
}

inline void Algorithm :: nextMesh ()
{
  Dune::Fem::GlobalRefine::apply(gridPart_.grid(), Dune::DGFGridInfo< GridType >::refineStepsForHalf() );
}

inline Algorithm::ErrorType Algorithm::operator() ( int step )
{
  DiscreteSpaceType space( gridPart_ );
  DiscreteFunctionType solution( "solution", space );

  // get operator
  MassOperatorType massOperator( space );

  // assemble RHS
  DiscreteFunctionType rhs( "rhs", space );
  massOperator.assembleRHS( function_, rhs );

  unsigned long maxIter = space.size();
  maxIter = space.gridPart().comm().sum( maxIter );

  // clear result
  solution.clear();

  // apply solver
  InverseOperatorType inverseOperator ( massOperator, 1e-10, 1e-10, maxIter );
  inverseOperator( rhs, solution );

  return finalize( solution );
}


inline Algorithm::ErrorType Algorithm::finalize ( DiscreteFunctionType &solution )
{
  const GridPartType &gridPart = solution.space().gridPart();
  ErrorType error;

  const int order = solution.space().order()+1;

  Dune::Fem::L2Norm< GridPartType > l2norm( gridPart );
  Dune::Fem::H1Norm< GridPartType > h1norm( gridPart );

  error[ 0 ] = l2norm.distance( function_, solution );
  error[ 1 ] = h1norm.distance( function_, solution );
  std::cout << error <<std::endl;
  return error;
}


// Main Program
// ------------

int main ( int argc, char **argv )
try
{
  // initialize MPI manager and PETSc
  Dune::Fem::MPIManager::initialize( argc, argv );

  // add command line parameters to global parameter table
  Dune::Fem::Parameter::append( argc, argv );
  // append parameters from the parameter file
  Dune::Fem::Parameter::append( (argc < 2) ? "parameter" : argv[ 1 ] );

  GridType &grid = Dune::Fem::TestGrid :: grid();
  const int step = Dune::Fem::TestGrid :: refineStepsForHalf();
  grid.globalRefine( 2*step );

  const int nrSteps = 4;

  std::cout<< "testing with polorder "<< polOrder <<std::endl;
  Algorithm algorithm( grid );
  Algorithm::ErrorType *error;
  error = new  Algorithm::ErrorType[ nrSteps ];
  for( int step = 0; step<nrSteps; ++step )
  {
    error[ step ] = algorithm( step );
    algorithm.nextMesh();
  }

  for( int step = 1; step <nrSteps; ++step )
  {
    double l2eoc = log( error[ step ][ 0 ] / error[ step -1 ][ 0 ] ) / log( 0.5 );
    double h1eoc = log( error[ step ][ 1 ] / error[ step -1 ][ 1 ] ) / log( 0.5 );

    //std::cout<< "L2 Eoc: " << l2eoc << std::endl;
    //std::cout<< "H1 Eoc: " << h1eoc << std::endl;
    if( std::abs( l2eoc -1 - polOrder )  > 0.2 )
    {
      DUNE_THROW(Dune::InvalidStateException,"EOC check of solving mass matrix system failed");
    }
    if( std::abs( h1eoc - polOrder )  > 0.2 )
    {
      //note: This will fail with Yaspgrid, bug in Geometry JacobianInverse
      DUNE_THROW(Dune::InvalidStateException,"EOC check of solving mass matrix system failed");
    }
  }

  delete error;
  Dune::Fem::Parameter::write( "parameter.log" );

  return 0;
}
catch( const Dune::Exception &exception )
{
  // display the exception message on the console
  std::cerr << exception << std::endl;
  return 1;
}<|MERGE_RESOLUTION|>--- conflicted
+++ resolved
@@ -110,11 +110,7 @@
       value *= sin( M_PI * x[k] );
   }
   template <class Point>
-<<<<<<< HEAD
-  void evaluate ( const Point &p, typename Base::JacobianRangeType &jacobian ) const
-=======
   void jacobian ( const Point &p, typename Base::JacobianRangeType &jacobian ) const
->>>>>>> 759e93d3
   {
     auto x = Base::global(p);
     for( int j = 0; j < x.dimension; ++j )
