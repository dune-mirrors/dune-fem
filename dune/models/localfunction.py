--- conflicted
+++ resolved
@@ -10,10 +10,6 @@
 from dune.generator import builder
 from dune.source import SourceWriter
 from dune.source import BaseModel
-<<<<<<< HEAD
-=======
-from dune.fem.gridpart import gridFunctions
->>>>>>> e09dad16
 
 # method to add to gridpart.function call
 def generatedFunction(grid, name, order, code, **kwargs):
@@ -22,13 +18,7 @@
     Gf = gridFunction(grid, code, coef, const).GFWrapper
     return Gf(name, order, grid, coef)
 
-<<<<<<< HEAD
-def UFLFunction(grid, name, order, expr, *args, **kwargs):
-=======
-gridFunctions.update( {"code" : generatedFunction} )
-
 def UFLFunction(grid, name, order, expr, **kwargs):
->>>>>>> e09dad16
     import ufl
     import dune.models.elliptic as generate
     from dune.ufl import GridCoefficient
@@ -87,55 +77,9 @@
     kwargs["coefficients"] = fullCoeff
     return Gf(name, order, grid, **kwargs)
 
-<<<<<<< HEAD
-def codeSplitter(code, coefficients):
-    """find the dimRange and any coefficients in code string
-    """
-    cpp_code = ''
-    codeA = code.split("\n")
-    if '@dimrange' in code or '@range' in code:
-        for c in codeA:
-            if '@dimrange' in c or '@range' in c:
-                dimRange = int( c.split("=",1)[1] )
-            else:
-                cpp_code += c + "\n"
-        cpp_code = cpp_code[:-2]
-    else:
-        codeB = [c.split("=") for c in codeA]
-        codeC = [c[0] for c in codeB if "value" in c[0]]
-        dimRange = max( [int(c.split("[")[1].split("]")[0]) for c in codeC] ) + 1
-        cpp_code = code
-    for coef in coefficients:
-        num = str(coef['number'])
-        if 'name' in coef:
-            gfname = '@gf:' + coef['name']
-            constname = '@const:' + coef['name']
-            jacname = '@jac:' + coef['name']
-            if jacname in cpp_code:
-                cpp_code = cpp_code.replace(jacname, 'dc' + num)
-                cpp_code = 'CoefficientJacobianRangeType< ' + num + ' > dc' + num + ';\n' \
-                           + 'coefficient< ' + num + ' >().jacobian( x, dc' \
-                           + num + ' );\n' + cpp_code
-            if gfname in cpp_code:
-                cpp_code = cpp_code.replace(gfname, 'c' + num)
-                cpp_code = 'CoefficientRangeType< ' + num  + ' > c' + num + ';\n' \
-                           + 'coefficient< ' + num + ' >().evaluate( x, c' \
-                           + num + ' );\n' + cpp_code
-            elif constname in cpp_code:
-                cpp_code = cpp_code.replace(constname, 'cc' + num)
-                cpp_code = 'ConstantsRangeType< ' + num + ' > cc' + num + ' = constant< ' \
-                           + num + ' >();\n' + cpp_code
-    return ( cpp_code, dimRange )
-
-def gridFunction(grid, code, coefficients):
-    start_time = timeit.default_timer()
-=======
-gridFunctions.update( {"ufl" : UFLFunction} )
 
 def gridFunction(grid, code, coefficients, constants):
     startTime = timeit.default_timer()
-    compilePath = os.path.join(os.path.dirname(__file__), '../generated')
->>>>>>> e09dad16
 
     if type(code) is not dict: code = { 'eval': code }
     cppCode = ''
@@ -159,12 +103,6 @@
     if not isinstance(grid, types.ModuleType):
         grid = grid._module
 
-<<<<<<< HEAD
-    myCodeHash = hashlib.md5(cpp_code.encode('utf-8')).hexdigest()
-    locname = 'LocalFunction_' + myCodeHash + '_' + grid._moduleName
-    pyname = 'localfunction_' + myCodeHash + '_' + grid._moduleName
-    wrappername = 'GridFunction_' + myCodeHash + '_' + grid._moduleName
-=======
     if isinstance(coefficients, dict):
         for entry in coefficients.items():
             cppCode += entry[0]
@@ -173,20 +111,19 @@
             cppCode += str(coefficient.get('name'))
 
     myCodeHash = hashlib.md5(cppCode.encode('utf-8')).hexdigest()
-    locname = 'LocalFunction_' + myCodeHash + '_' + grid._typeHash
-    pyname = 'localfunction_' + myCodeHash + '_' + grid._typeHash
-    wrappername = 'GridFunction_' + myCodeHash + '_' + grid._typeHash
->>>>>>> e09dad16
+    locname = 'LocalFunction_' + myCodeHash + '_' + grid._moduleName
+    pyname = 'localfunction_' + myCodeHash + '_' + grid._moduleName
+    wrappername = 'GridFunction_' + myCodeHash + '_' + grid._moduleName
 
     base = BaseModel(dimRange, myCodeHash)
     if isinstance(coefficients, dict):
         eval = base.codeCoefficient(eval, coefficients, constants)
+
         jac = base.codeCoefficient(jac, coefficients, constants)
         hess = base.codeCoefficient(hess, coefficients, constants)
     else:
         base.coefficients.extend(coefficients)
 
-<<<<<<< HEAD
     writer = SourceWriter()
     writer.emit("".join(["#include <" + i + ">\n" for i in grid._includes]))
     writer.emit('')
@@ -196,6 +133,7 @@
     writer.emit('#include <dune/fem/space/common/functionspace.hh>')
     writer.emit('#include <dune/fem/function/common/localfunctionadapter.hh>')
     writer.emit('')
+
     writer.emit('#include <dune/fempy/py/grid/gridpart.hh>')
     writer.emit('#include <dune/fempy/py/grid/function.hh>')
     writer.emit('')
@@ -274,99 +212,4 @@
     builder.load(pyname, writer.writer.getvalue(), "localFunction")
     writer.close()
 
-    return importlib.import_module('dune.generated.' + pyname)
-=======
-    if comm.rank == 0:
-        if not os.path.isfile(os.path.join(compilePath, pyname + '.so')):
-            writer = SourceWriter(compilePath + '/localfunction.hh')
-            writer.emit("".join(["#include <" + i + ">\n" for i in grid._includes]))
-            writer.emit('')
-            writer.emit('#include <dune/corepy/pybind11/pybind11.h>')
-            writer.emit('#include <dune/corepy/pybind11/extensions.h>')
-            writer.emit('')
-            writer.emit('#include <dune/fem/space/common/functionspace.hh>')
-            writer.emit('#include <dune/fem/function/common/localfunctionadapter.hh>')
-            writer.emit('')
-            writer.emit('#include <dune/fempy/py/grid/function.hh>')
-            writer.emit('')
-
-            base.pre(writer, name=locname, targs=(['class Range']), bases=(["Dune::Fem::LocalFunctionAdapterHasInitialize"]))
-            writer.typedef('typename EntityType::Geometry::LocalCoordinate', 'LocalCoordinateType')
-
-            writer.openConstMethod('void evaluate', args=['const PointType &x', 'RangeType &value'], targs=['class PointType'],implemented=eval)
-            if eval:
-                eval = eval.strip()
-                if 'xGlobal' in eval:
-                    writer.emit('const DomainType xGlobal = entity().geometry().global( Dune::Fem::coordinate( x ) );')
-                writer.emit(eval.split("\n"))
-            writer.closeConstMethod()
-
-            writer.openConstMethod('void jacobian', args=['const PointType &x', 'JacobianRangeType &value'], targs=['class PointType'],implemented=jac)
-            if jac:
-                jac = jac.strip()
-                if 'xGlobal' in jac:
-                    writer.emit('const DomainType xGlobal = entity().geometry().global( Dune::Fem::coordinate( x ) );')
-                writer.emit(jac.split("\n"))
-            writer.closeConstMethod()
-
-            writer.openConstMethod('void hessian', args=['const PointType &x', 'HessianRangeType &value'], targs=['class PointType'], implemented=hess)
-            if hess:
-                hess = hess.strip()
-                if 'xGlobal' in hess:
-                    writer.emit('const DomainType xGlobal = entity().geometry().global( Dune::Fem::coordinate( x ) );')
-                writer.emit(hess.split("\n"))
-            writer.closeConstMethod()
-
-            base.post(writer, name=locname, targs=(['class Range']))
-
-            writer.emit('')
-            writer.typedef(grid._typeName, 'GridPart')
-            writer.emit('static const int dimRange = ' + str(dimRange) + ';')
-            writer.emit('static const int dimDomain = GridPart::dimensionworld;')
-            writer.typedef('typename Dune::Fem::FunctionSpace< double, double, dimDomain, dimRange >', 'FunctionSpaceType')
-            writer.typedef('typename FunctionSpaceType::RangeType', 'RangeType')
-
-            if base.coefficients:
-                writer.typedef(locname + '< GridPart, RangeType ' + ''.join(\
-                [(', Dune::FemPy::VirtualizedLocalFunction< GridPart,'+\
-                    'Dune::FieldVector< ' +\
-                    SourceWriter.cpp_fields(coefficient['field']) + ', ' +\
-                    str(coefficient['dimRange']) + ' > >') \
-                    for coefficient in base.coefficients if not coefficient["constant"]])\
-                  + ' >', 'LocalFunction')
-            else:
-                writer.typedef(locname + '< GridPart, RangeType >', 'LocalFunction')
-            writer.typedef('Dune::Fem::LocalFunctionAdapter< LocalFunction >', 'GridFunction')
-
-            writer.openStruct(wrappername, targs=(['class GridPart'] + ['class Range']), bases=(['GridFunction']))
-            writer.typedef('GridFunction', 'BaseType')
-            writer.emit(wrappername + '( const std::string name, int order, const GridPart &gridPart ) :')
-            writer.emit('    BaseType(name, localFunctionImpl_, gridPart, order) {}')
-            writer.emit('LocalFunction& impl() { return localFunctionImpl_; }')
-            writer.emit('LocalFunction localFunctionImpl_;')
-            writer.closeStruct()
-            writer.typedef(wrappername + '< GridPart, RangeType >', 'GFWrapper')
-
-            if base.coefficients:
-                base.setCoef(writer, modelClass='LocalFunction', wrapperClass='GFWrapper')
-
-            writer.openPythonModule(pyname)
-            writer.emit('')
-            writer.emit('// export function class')
-            writer.emit('')
-            writer.emit('pybind11::class_< GFWrapper > cls = Dune::FemPy::registerGridFunction< GFWrapper >( module, "GFWrapper" );')
-            writer.emit('')
-            base.export(writer, 'LocalFunction', 'GFWrapper', constrArgs = (('name', 'std::string'), ('order', 'int'), ('gridPart', 'GridPart&')), constrKeepAlive='pybind11::keep_alive<0,3>()')
-            writer.emit('')
-            writer.closePythonModule(pyname)
-
-            writer.close()
-
-            cmake = subprocess.Popen(['cmake', '--build', '../../..', '--target', 'localfunction'], cwd=compilePath)
-            cmake.wait()
-            os.rename(os.path.join(compilePath, 'localfunction.so'), os.path.join(compilePath, pyname + '.so'))
-            print("Compilation took: " , timeit.default_timer()-startTime , "seconds")
-
-        comm.barrier()
-        return importlib.import_module('dune.generated.' + pyname)
->>>>>>> e09dad16
+    return importlib.import_module('dune.generated.' + pyname)