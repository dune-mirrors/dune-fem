--- conflicted
+++ resolved
@@ -482,11 +482,7 @@
                   self.diricTmp = str(value[i])
               self.diricCoef += '          flux[' + str(i) + '] = ' + self.diricTmp + ';\n'
           self.diricCoef += '        }\n'
-<<<<<<< HEAD
         self.diricCoef += '        default: value = RangeType(0);\n      }'
-=======
-        self.diricCoef += '        default: value[0] = RangeType(0);\n      }'
->>>>>>> 31fc65e9
         self.diricCheck = 0
         self.storeDiric()
 
@@ -536,14 +532,7 @@
                             if exact == None:
                                 fout.write('      value = RangeType(0);\n')
                             else:
-<<<<<<< HEAD
                                 fout.write(' exact(entity_->geometry().global(Dune::Fem::coordinate(point)),value);\n')
-=======
-                                for i in range(0, self.dimR):
-                                    fout.write('      int boundaryId = Dune::Fem::BoundaryIdProvider<typename GridPart::GridType>::boundaryId(inter);\n' \
-                                               + '      switch (boundaryId)\n      {\n        case 1: value['+str(i)+'] = ' \
-                                               + self.sympyToString(self.ccode(exact[i])) + ';\n        default: value[0] = RangeType(0);\n      }\n')
->>>>>>> 31fc65e9
                     elif '#NEUMANDATA' in line:
                         fout.write(self.rhsBound)
                     elif "#EXACT" in line:
