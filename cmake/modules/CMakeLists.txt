set(modules 
  DuneFemMacros.cmake
<<<<<<< HEAD
  GridSelector.cmake
=======
  FindPAPI.cmake
  FindPThreads.cmake
  FindSIONlib.cmake
>>>>>>> 90a6d9fe
)
install(FILES "${modules}" DESTINATION ${CMAKE_INSTALL_DATAROOTDIR}/cmake/modules)<|MERGE_RESOLUTION|>--- conflicted
+++ resolved
@@ -1,11 +1,7 @@
 set(modules 
   DuneFemMacros.cmake
-<<<<<<< HEAD
-  GridSelector.cmake
-=======
   FindPAPI.cmake
   FindPThreads.cmake
   FindSIONlib.cmake
->>>>>>> 90a6d9fe
 )
 install(FILES "${modules}" DESTINATION ${CMAKE_INSTALL_DATAROOTDIR}/cmake/modules)